--- conflicted
+++ resolved
@@ -46,14 +46,11 @@
       url: /components/subhead
     - title: Text
       url: /components/text
+    - title: TimelineItem
+      url: /components/timelineitem
+    - title: Tooltip
+      url: /components/tooltip
     - title: Truncate
       url: /components/truncate
-    - title: TimelineItem
-      url: /components/timelineitem
-<<<<<<< HEAD
     - title: UnderlineNav
-      url: /components/underlinenav
-=======
-    - title: Tooltip
-      url: /components/tooltip
->>>>>>> 9d200c9a
+      url: /components/underlinenav