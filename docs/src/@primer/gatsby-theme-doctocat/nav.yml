--- conflicted
+++ resolved
@@ -56,13 +56,10 @@
       url: /components/heading
     - title: HiddenTextExpander
       url: /components/hiddentextexpander
-<<<<<<< HEAD
     - title: ImageCrop
       url: /components/imagecrop
-=======
     - title: IconButton
       url: /components/iconbutton
->>>>>>> ef6778a3
     - title: Label
       url: /components/label
     - title: Layout
