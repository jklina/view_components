- title: Getting started
  url: /
  children:
    - title: Contributing
      url: /contributing
    - title: System arguments
      url: /system-arguments
<<<<<<< HEAD
    - title: Migration
      url: /migration
=======
    - title: Statuses
      url: /statuses
>>>>>>> b9934edd
- title: Components
  url: /components
  children:
    - title: AutoComplete
      url: /components/autocomplete
    - title: AutoCompleteItem
      url: /components/autocompleteitem
    - title: Avatar
      url: /components/avatar
    - title: AvatarStack
      url: /components/avatarstack
    - title: Blankslate
      url: /components/blankslate
    - title: BorderBox
      url: /components/borderbox
    - title: Box
      url: /components/box
    - title: Breadcrumb
      url: /components/breadcrumb
    - title: Button
      url: /components/button
    - title: ButtonGroup
      url: /components/buttongroup
    - title: ButtonMarketing
      url: /components/buttonmarketing
    - title: Counter
      url: /components/counter
    - title: Details
      url: /components/details
    - title: Dropdown
      url: /components/dropdown
    - title: DropdownMenu
      url: /components/dropdownmenu
    - title: Flash
      url: /components/flash
    - title: Flex
      url: /components/flex
    - title: FlexItem
      url: /components/flexitem
    - title: Heading
      url: /components/heading
    - title: Label
      url: /components/label
    - title: Layout
      url: /components/layout
    - title: Link
      url: /components/link
    - title: Menu
      url: /components/menu
    - title: Markdown
      url: /components/markdown
    - title: Octicon
      url: /components/octicon
    - title: Popover
      url: /components/popover
    - title: ProgressBar
      url: /components/progressbar
    - title: Spinner
      url: /components/spinner
    - title: State
      url: /components/state
    - title: Subhead
      url: /components/subhead
    - title: TabContainer
      url: /components/tabcontainer
    - title: TabNav
      url: /components/tabnav
    - title: Text
      url: /components/text
    - title: TimeAgo
      url: /components/timeago
    - title: TimelineItem
      url: /components/timelineitem
    - title: Tooltip
      url: /components/tooltip
    - title: Truncate
      url: /components/truncate
    - title: UnderlineNav
      url: /components/underlinenav<|MERGE_RESOLUTION|>--- conflicted
+++ resolved
@@ -5,13 +5,10 @@
       url: /contributing
     - title: System arguments
       url: /system-arguments
-<<<<<<< HEAD
     - title: Migration
       url: /migration
-=======
     - title: Statuses
       url: /statuses
->>>>>>> b9934edd
 - title: Components
   url: /components
   children:
