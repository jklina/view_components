- title: Getting started
  url: /
  children:
    - title: Contributing
      url: /contributing
    - title: System arguments
      url: /system-arguments
- title: Components
  url: /components
  children:
    - title: Avatar
      url: /components/avatar
    - title: Blankslate
      url: /components/blankslate
    - title: BorderBox
      url: /components/borderbox
    - title: Box
      url: /components/box
    - title: Breadcrumb
      url: /components/breadcrumb
    - title: Button
      url: /components/button
<<<<<<< HEAD
    - title: ButtonMarketing
      url: /components/buttonmarketing
=======
    - title: ButtonGroup
      url: /components/buttongroup
>>>>>>> d464d1d8
    - title: Counter
      url: /components/counter
    - title: DropdownMenu
      url: /components/dropdownmenu
    - title: Flash
      url: /components/flash
    - title: Heading
      url: /components/heading
    - title: Label
      url: /components/label
    - title: Layout
      url: /components/layout
    - title: Link
      url: /components/link
    - title: Octicon
      url: /components/octicon
    - title: Popover
      url: /components/popover
    - title: ProgressBar
      url: /components/progressbar
    - title: Spinner
      url: /components/spinner
    - title: State
      url: /components/state
    - title: Subhead
      url: /components/subhead
    - title: Text
      url: /components/text
    - title: TimelineItem
      url: /components/timelineitem
    - title: Tooltip
      url: /components/tooltip
    - title: Truncate
      url: /components/truncate
    - title: UnderlineNav
      url: /components/underlinenav<|MERGE_RESOLUTION|>--- conflicted
+++ resolved
@@ -20,13 +20,10 @@
       url: /components/breadcrumb
     - title: Button
       url: /components/button
-<<<<<<< HEAD
+    - title: ButtonGroup
+      url: /components/buttongroup
     - title: ButtonMarketing
       url: /components/buttonmarketing
-=======
-    - title: ButtonGroup
-      url: /components/buttongroup
->>>>>>> d464d1d8
     - title: Counter
       url: /components/counter
     - title: DropdownMenu
