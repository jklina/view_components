---
title: Octicon
status: Beta
source: https://github.com/primer/view_components/tree/main/app/components/primer/octicon_component.rb
storybook: https://primer.style/view-components/stories/?path=/story/primer-octicon-component
---

import Example from '../../src/@primer/gatsby-theme-doctocat/components/example'

<!-- Warning: AUTO-GENERATED file, do not edit. Add code comments to your Ruby instead <3 -->

`Octicon` renders an [Octicon](https://primer.style/octicons/) with [System arguments](/system-arguments).
`Octicon` can also be rendered with the `primer_octicon` helper, which accepts the same arguments.

## Examples

### Default

<Example src="<svg aria-hidden='true' viewBox='0 0 16 16' version='1.1' height='16' width='16' class='octicon octicon-check'>    <path fill-rule='evenodd' d='M13.78 4.22a.75.75 0 010 1.06l-7.25 7.25a.75.75 0 01-1.06 0L2.22 9.28a.75.75 0 011.06-1.06L6 10.94l6.72-6.72a.75.75 0 011.06 0z'></path></svg><svg aria-hidden='true' viewBox='0 0 16 16' version='1.1' height='16' width='16' class='octicon octicon-check'>    <path fill-rule='evenodd' d='M13.78 4.22a.75.75 0 010 1.06l-7.25 7.25a.75.75 0 01-1.06 0L2.22 9.28a.75.75 0 011.06-1.06L6 10.94l6.72-6.72a.75.75 0 011.06 0z'></path></svg>" />

```erb
<%= render(Primer::OcticonComponent.new("check")) %>
<%= render(Primer::OcticonComponent.new(icon: "check")) %>
```

### Medium

<<<<<<< HEAD
<Example src="<svg aria-hidden='true' viewBox='0 0 24 24' version='1.1' height='24' width='24' class='octicon octicon-people'><path fill-rule='evenodd' d='M3.5 8a5.5 5.5 0 118.596 4.547 9.005 9.005 0 015.9 8.18.75.75 0 01-1.5.045 7.5 7.5 0 00-14.993 0 .75.75 0 01-1.499-.044 9.005 9.005 0 015.9-8.181A5.494 5.494 0 013.5 8zM9 4a4 4 0 100 8 4 4 0 000-8z'></path><path d='M17.29 8c-.148 0-.292.01-.434.03a.75.75 0 11-.212-1.484 4.53 4.53 0 013.38 8.097 6.69 6.69 0 013.956 6.107.75.75 0 01-1.5 0 5.193 5.193 0 00-3.696-4.972l-.534-.16v-1.676l.41-.209A3.03 3.03 0 0017.29 8z'></path></svg>" />
=======
<Example src="<svg aria-hidden='true' viewBox='0 0 24 24' version='1.1' height='32' width='32' class='octicon octicon-people'>    <path fill-rule='evenodd' d='M3.5 8a5.5 5.5 0 118.596 4.547 9.005 9.005 0 015.9 8.18.75.75 0 01-1.5.045 7.5 7.5 0 00-14.993 0 .75.75 0 01-1.499-.044 9.005 9.005 0 015.9-8.181A5.494 5.494 0 013.5 8zM9 4a4 4 0 100 8 4 4 0 000-8z'></path><path d='M17.29 8c-.148 0-.292.01-.434.03a.75.75 0 11-.212-1.484 4.53 4.53 0 013.38 8.097 6.69 6.69 0 013.956 6.107.75.75 0 01-1.5 0 5.193 5.193 0 00-3.696-4.972l-.534-.16v-1.676l.41-.209A3.03 3.03 0 0017.29 8z'></path></svg>" />
>>>>>>> bbfc0e2c

```erb
<%= render(Primer::OcticonComponent.new("people", size: :medium)) %>
```

<<<<<<< HEAD
=======
### Large

<Example src="<svg aria-hidden='true' viewBox='0 0 24 24' version='1.1' height='64' width='64' class='octicon octicon-x'>    <path fill-rule='evenodd' d='M5.72 5.72a.75.75 0 011.06 0L12 10.94l5.22-5.22a.75.75 0 111.06 1.06L13.06 12l5.22 5.22a.75.75 0 11-1.06 1.06L12 13.06l-5.22 5.22a.75.75 0 01-1.06-1.06L10.94 12 5.72 6.78a.75.75 0 010-1.06z'></path></svg>" />

```erb
<%= render(Primer::OcticonComponent.new("x", size: :large)) %>
```

>>>>>>> bbfc0e2c
### Helper

<Example src="<svg aria-hidden='true' viewBox='0 0 16 16' version='1.1' height='16' width='16' class='octicon octicon-check'>    <path fill-rule='evenodd' d='M13.78 4.22a.75.75 0 010 1.06l-7.25 7.25a.75.75 0 01-1.06 0L2.22 9.28a.75.75 0 011.06-1.06L6 10.94l6.72-6.72a.75.75 0 011.06 0z'></path></svg>" />

```erb
<%= primer_octicon("check") %>
```

## Arguments

| Name | Type | Default | Description |
| :- | :- | :- | :- |
| `icon` | `String` | `nil` | Name of [Octicon](https://primer.style/octicons/) to use. |
<<<<<<< HEAD
| `size` | `Symbol` | `:small` | One of `:small` (`16`) and `:medium` (`24`). |
=======
| `size` | `Symbol` | `:small` | One of `:small` (`16`), `:medium` (`32`), or `:large` (`64`). |
| `use_symbol` | `Boolean` | `false` | EXPERIMENTAL (May change or be removed) - Set to true when using with [OcticonSymbols](/components/octiconsymbols). |
>>>>>>> bbfc0e2c
| `system_arguments` | `Hash` | N/A | [System arguments](/system-arguments) |<|MERGE_RESOLUTION|>--- conflicted
+++ resolved
@@ -25,27 +25,12 @@
 
 ### Medium
 
-<<<<<<< HEAD
-<Example src="<svg aria-hidden='true' viewBox='0 0 24 24' version='1.1' height='24' width='24' class='octicon octicon-people'><path fill-rule='evenodd' d='M3.5 8a5.5 5.5 0 118.596 4.547 9.005 9.005 0 015.9 8.18.75.75 0 01-1.5.045 7.5 7.5 0 00-14.993 0 .75.75 0 01-1.499-.044 9.005 9.005 0 015.9-8.181A5.494 5.494 0 013.5 8zM9 4a4 4 0 100 8 4 4 0 000-8z'></path><path d='M17.29 8c-.148 0-.292.01-.434.03a.75.75 0 11-.212-1.484 4.53 4.53 0 013.38 8.097 6.69 6.69 0 013.956 6.107.75.75 0 01-1.5 0 5.193 5.193 0 00-3.696-4.972l-.534-.16v-1.676l.41-.209A3.03 3.03 0 0017.29 8z'></path></svg>" />
-=======
 <Example src="<svg aria-hidden='true' viewBox='0 0 24 24' version='1.1' height='32' width='32' class='octicon octicon-people'>    <path fill-rule='evenodd' d='M3.5 8a5.5 5.5 0 118.596 4.547 9.005 9.005 0 015.9 8.18.75.75 0 01-1.5.045 7.5 7.5 0 00-14.993 0 .75.75 0 01-1.499-.044 9.005 9.005 0 015.9-8.181A5.494 5.494 0 013.5 8zM9 4a4 4 0 100 8 4 4 0 000-8z'></path><path d='M17.29 8c-.148 0-.292.01-.434.03a.75.75 0 11-.212-1.484 4.53 4.53 0 013.38 8.097 6.69 6.69 0 013.956 6.107.75.75 0 01-1.5 0 5.193 5.193 0 00-3.696-4.972l-.534-.16v-1.676l.41-.209A3.03 3.03 0 0017.29 8z'></path></svg>" />
->>>>>>> bbfc0e2c
 
 ```erb
 <%= render(Primer::OcticonComponent.new("people", size: :medium)) %>
 ```
 
-<<<<<<< HEAD
-=======
-### Large
-
-<Example src="<svg aria-hidden='true' viewBox='0 0 24 24' version='1.1' height='64' width='64' class='octicon octicon-x'>    <path fill-rule='evenodd' d='M5.72 5.72a.75.75 0 011.06 0L12 10.94l5.22-5.22a.75.75 0 111.06 1.06L13.06 12l5.22 5.22a.75.75 0 11-1.06 1.06L12 13.06l-5.22 5.22a.75.75 0 01-1.06-1.06L10.94 12 5.72 6.78a.75.75 0 010-1.06z'></path></svg>" />
-
-```erb
-<%= render(Primer::OcticonComponent.new("x", size: :large)) %>
-```
-
->>>>>>> bbfc0e2c
 ### Helper
 
 <Example src="<svg aria-hidden='true' viewBox='0 0 16 16' version='1.1' height='16' width='16' class='octicon octicon-check'>    <path fill-rule='evenodd' d='M13.78 4.22a.75.75 0 010 1.06l-7.25 7.25a.75.75 0 01-1.06 0L2.22 9.28a.75.75 0 011.06-1.06L6 10.94l6.72-6.72a.75.75 0 011.06 0z'></path></svg>" />
@@ -59,10 +44,6 @@
 | Name | Type | Default | Description |
 | :- | :- | :- | :- |
 | `icon` | `String` | `nil` | Name of [Octicon](https://primer.style/octicons/) to use. |
-<<<<<<< HEAD
 | `size` | `Symbol` | `:small` | One of `:small` (`16`) and `:medium` (`24`). |
-=======
-| `size` | `Symbol` | `:small` | One of `:small` (`16`), `:medium` (`32`), or `:large` (`64`). |
 | `use_symbol` | `Boolean` | `false` | EXPERIMENTAL (May change or be removed) - Set to true when using with [OcticonSymbols](/components/octiconsymbols). |
->>>>>>> bbfc0e2c
 | `system_arguments` | `Hash` | N/A | [System arguments](/system-arguments) |