--- conflicted
+++ resolved
@@ -15,11 +15,7 @@
 
 ### Variants
 
-<<<<<<< HEAD
-<IFrame height="auto" content="<div class='flash '>    This is a flash message!</div><div class='flash flash-warn '>    This is a warning flash message!</div><div class='flash flash-error '>    This is a danger flash message!</div><div class='flash flash-success '>    This is a success flash message!</div>"></IFrame>
-=======
-<iframe onLoad={(e) => e.target.style.height = e.target.contentWindow.document.body.scrollHeight + 34 + 'px'} style="width: 100%; border: 0px;" srcdoc="<html class='Box height-full p-3'><head><link href='https://unpkg.com/@primer/css/dist/primer.css' rel='stylesheet'></head><body><div class='flash '>    This is a flash message!  </div><div class='flash flash-warn '>    This is a warning flash message!  </div><div class='flash flash-error '>    This is a danger flash message!  </div><div class='flash flash-success '>    This is a success flash message!  </div></body></html>"></iframe>
->>>>>>> 0da9514e
+<IFrame height="auto" content="<div class='flash '>    This is a flash message!  </div><div class='flash flash-warn '>    This is a warning flash message!  </div><div class='flash flash-error '>    This is a danger flash message!  </div><div class='flash flash-success '>    This is a success flash message!  </div>"></IFrame>
 
 ```erb
 <%= render(Primer::FlashComponent.new) { "This is a flash message!" } %>
@@ -30,11 +26,7 @@
 
 ### Full width
 
-<<<<<<< HEAD
-<IFrame height="auto" content="<div class='flash flash-full '>    This is a full width flash message!</div>"></IFrame>
-=======
-<iframe onLoad={(e) => e.target.style.height = e.target.contentWindow.document.body.scrollHeight + 34 + 'px'} style="width: 100%; border: 0px;" srcdoc="<html class='Box height-full p-3'><head><link href='https://unpkg.com/@primer/css/dist/primer.css' rel='stylesheet'></head><body><div class='flash flash-full '>    This is a full width flash message!  </div></body></html>"></iframe>
->>>>>>> 0da9514e
+<IFrame height="auto" content="<div class='flash flash-full '>    This is a full width flash message!  </div>"></IFrame>
 
 ```erb
 <%= render(Primer::FlashComponent.new(full: true)) { "This is a full width flash message!" } %>
@@ -42,11 +34,7 @@
 
 ### Dismissible
 
-<<<<<<< HEAD
-<IFrame height="auto" content="<div class='flash '>    This is a dismissible flash message!    <button class='flash-close js-flash-close' type='button' aria-label='Close'>      <svg class='octicon octicon-x' height='16' viewBox='0 0 16 16' version='1.1' width='16' aria-hidden='true'><path fill-rule='evenodd' d='M3.72 3.72a.75.75 0 011.06 0L8 6.94l3.22-3.22a.75.75 0 111.06 1.06L9.06 8l3.22 3.22a.75.75 0 11-1.06 1.06L8 9.06l-3.22 3.22a.75.75 0 01-1.06-1.06L6.94 8 3.72 4.78a.75.75 0 010-1.06z'></path></svg>    </button></div>"></IFrame>
-=======
-<iframe onLoad={(e) => e.target.style.height = e.target.contentWindow.document.body.scrollHeight + 34 + 'px'} style="width: 100%; border: 0px;" srcdoc="<html class='Box height-full p-3'><head><link href='https://unpkg.com/@primer/css/dist/primer.css' rel='stylesheet'></head><body><div class='flash '>    This is a dismissible flash message!    <button class='flash-close js-flash-close' type='button' aria-label='Close'>      <svg class='octicon octicon-x' height='16' viewBox='0 0 16 16' version='1.1' width='16' aria-hidden='true'><path fill-rule='evenodd' d='M3.72 3.72a.75.75 0 011.06 0L8 6.94l3.22-3.22a.75.75 0 111.06 1.06L9.06 8l3.22 3.22a.75.75 0 11-1.06 1.06L8 9.06l-3.22 3.22a.75.75 0 01-1.06-1.06L6.94 8 3.72 4.78a.75.75 0 010-1.06z'></path></svg>    </button>  </div></body></html>"></iframe>
->>>>>>> 0da9514e
+<IFrame height="auto" content="<div class='flash '>    This is a dismissible flash message!    <button class='flash-close js-flash-close' type='button' aria-label='Close'>      <svg class='octicon octicon-x' height='16' viewBox='0 0 16 16' version='1.1' width='16' aria-hidden='true'><path fill-rule='evenodd' d='M3.72 3.72a.75.75 0 011.06 0L8 6.94l3.22-3.22a.75.75 0 111.06 1.06L9.06 8l3.22 3.22a.75.75 0 11-1.06 1.06L8 9.06l-3.22 3.22a.75.75 0 01-1.06-1.06L6.94 8 3.72 4.78a.75.75 0 010-1.06z'></path></svg>    </button>  </div>"></IFrame>
 
 ```erb
 <%= render(Primer::FlashComponent.new(dismissible: true)) { "This is a dismissible flash message!" } %>
@@ -54,11 +42,7 @@
 
 ### Icon
 
-<<<<<<< HEAD
-<IFrame height="auto" content="<div class='flash '>  <svg class='octicon octicon-people' height='16' viewBox='0 0 16 16' version='1.1' width='16' aria-hidden='true'><path fill-rule='evenodd' d='M5.5 3.5a2 2 0 100 4 2 2 0 000-4zM2 5.5a3.5 3.5 0 115.898 2.549 5.507 5.507 0 013.034 4.084.75.75 0 11-1.482.235 4.001 4.001 0 00-7.9 0 .75.75 0 01-1.482-.236A5.507 5.507 0 013.102 8.05 3.49 3.49 0 012 5.5zM11 4a.75.75 0 100 1.5 1.5 1.5 0 01.666 2.844.75.75 0 00-.416.672v.352a.75.75 0 00.574.73c1.2.289 2.162 1.2 2.522 2.372a.75.75 0 101.434-.44 5.01 5.01 0 00-2.56-3.012A3 3 0 0011 4z'></path></svg>  This is a flash message with an icon!</div>"></IFrame>
-=======
-<iframe onLoad={(e) => e.target.style.height = e.target.contentWindow.document.body.scrollHeight + 34 + 'px'} style="width: 100%; border: 0px;" srcdoc="<html class='Box height-full p-3'><head><link href='https://unpkg.com/@primer/css/dist/primer.css' rel='stylesheet'></head><body><div class='flash '>  <svg class='octicon octicon-people' height='16' viewBox='0 0 16 16' version='1.1' width='16' aria-hidden='true'><path fill-rule='evenodd' d='M5.5 3.5a2 2 0 100 4 2 2 0 000-4zM2 5.5a3.5 3.5 0 115.898 2.549 5.507 5.507 0 013.034 4.084.75.75 0 11-1.482.235 4.001 4.001 0 00-7.9 0 .75.75 0 01-1.482-.236A5.507 5.507 0 013.102 8.05 3.49 3.49 0 012 5.5zM11 4a.75.75 0 100 1.5 1.5 1.5 0 01.666 2.844.75.75 0 00-.416.672v.352a.75.75 0 00.574.73c1.2.289 2.162 1.2 2.522 2.372a.75.75 0 101.434-.44 5.01 5.01 0 00-2.56-3.012A3 3 0 0011 4z'></path></svg>  This is a flash message with an icon!  </div></body></html>"></iframe>
->>>>>>> 0da9514e
+<IFrame height="auto" content="<div class='flash '>  <svg class='octicon octicon-people' height='16' viewBox='0 0 16 16' version='1.1' width='16' aria-hidden='true'><path fill-rule='evenodd' d='M5.5 3.5a2 2 0 100 4 2 2 0 000-4zM2 5.5a3.5 3.5 0 115.898 2.549 5.507 5.507 0 013.034 4.084.75.75 0 11-1.482.235 4.001 4.001 0 00-7.9 0 .75.75 0 01-1.482-.236A5.507 5.507 0 013.102 8.05 3.49 3.49 0 012 5.5zM11 4a.75.75 0 100 1.5 1.5 1.5 0 01.666 2.844.75.75 0 00-.416.672v.352a.75.75 0 00.574.73c1.2.289 2.162 1.2 2.522 2.372a.75.75 0 101.434-.44 5.01 5.01 0 00-2.56-3.012A3 3 0 0011 4z'></path></svg>  This is a flash message with an icon!  </div>"></IFrame>
 
 ```erb
 <%= render(Primer::FlashComponent.new(icon: "people")) { "This is a flash message with an icon!" } %>
@@ -66,11 +50,7 @@
 
 ### With actions
 
-<<<<<<< HEAD
-<IFrame height="auto" content="<div class='flash '>      This is a flash message with actions!    <div class='flash-action '>      <button type='button' class='btn btn-sm '>Take action</button></div></div>"></IFrame>
-=======
-<iframe onLoad={(e) => e.target.style.height = e.target.contentWindow.document.body.scrollHeight + 34 + 'px'} style="width: 100%; border: 0px;" srcdoc="<html class='Box height-full p-3'><head><link href='https://unpkg.com/@primer/css/dist/primer.css' rel='stylesheet'></head><body><div class='flash '>      This is a flash message with actions!  <div class='flash-action '>    <button type='button' class='btn btn-sm '>Take action</button></div></div></body></html>"></iframe>
->>>>>>> 0da9514e
+<IFrame height="auto" content="<div class='flash '>      This is a flash message with actions!  <div class='flash-action '>    <button type='button' class='btn btn-sm '>Take action</button></div></div>"></IFrame>
 
 ```erb
 <%= render(Primer::FlashComponent.new) do |component| %>
