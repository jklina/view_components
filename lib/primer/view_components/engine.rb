# frozen_string_literal: true

require "rails/engine"
require "primer/classify/utilities"

module Primer
  module ViewComponents
    # :nodoc:
    class Engine < ::Rails::Engine
      isolate_namespace Primer::ViewComponents
      config.eager_load_paths = %W[
        #{root}/app/components
        #{root}/app/lib
      ]

      config.primer_view_components = ActiveSupport::OrderedOptions.new

      config.primer_view_components.force_system_arguments = false
      config.primer_view_components.silence_deprecations = false
<<<<<<< HEAD
      config.primer_view_components.max_classify_cache_size = 500
=======
      config.primer_view_components.validate_class_names = !Rails.env.production?
>>>>>>> bc995912

      initializer "primer_view_components.assets" do |app|
        app.config.assets.precompile += %w[primer_view_components] if app.config.respond_to?(:assets)
      end

      config.after_initialize do |app|
        ::Primer::Classify::Utilities.validate_class_names = app.config.primer_view_components.delete(:validate_class_names)
      end
    end
  end
end<|MERGE_RESOLUTION|>--- conflicted
+++ resolved
@@ -16,12 +16,10 @@
       config.primer_view_components = ActiveSupport::OrderedOptions.new
 
       config.primer_view_components.force_system_arguments = false
-      config.primer_view_components.silence_deprecations = false
-<<<<<<< HEAD
+      config.primer_view_components.silence_d
+      eprecations = false
       config.primer_view_components.max_classify_cache_size = 500
-=======
       config.primer_view_components.validate_class_names = !Rails.env.production?
->>>>>>> bc995912
 
       initializer "primer_view_components.assets" do |app|
         app.config.assets.precompile += %w[primer_view_components] if app.config.respond_to?(:assets)
