--- conflicted
+++ resolved
@@ -47,11 +47,8 @@
     registry = YARD::RegistryStore.new
     registry.load!(".yardoc")
     components = [
-<<<<<<< HEAD
       Primer::LocalTime,
-=======
       Primer::OcticonSymbolsComponent,
->>>>>>> 654cbb96
       Primer::ImageCrop,
       Primer::IconButton,
       Primer::AutoComplete,
