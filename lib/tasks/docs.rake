# frozen_string_literal: true

namespace :docs do
  task :livereload do
    require "listen"

    Rake::Task["docs:build"].execute

    puts "Listening for changes to documentation..."

    listener = Listen.to("app") do |modified, added, removed|
      puts "modified absolute path: #{modified}"
      puts "added absolute path: #{added}"
      puts "removed absolute path: #{removed}"

      Rake::Task["docs:build"].execute
    end
    listener.start # not blocking
    sleep
  end

  task :build do
    registry = generate_yard_registry

    puts "Converting YARD documentation to Markdown files."

    # Rails controller for rendering arbitrary ERB
    view_context = ApplicationController.new.tap { |c| c.request = ActionDispatch::TestRequest.create }.view_context
    components = [
<<<<<<< HEAD
      Primer::HellipButton,
=======
      Primer::Alpha::BorderBox::Header,
>>>>>>> f4cdb18e
      Primer::Image,
      Primer::LocalTime,
      Primer::OcticonSymbolsComponent,
      Primer::ImageCrop,
      Primer::IconButton,
      Primer::Beta::AutoComplete,
      Primer::Beta::AutoComplete::Item,
      Primer::Beta::Avatar,
      Primer::Beta::AvatarStack,
      Primer::BaseButton,
      Primer::Beta::Blankslate,
      Primer::BorderBoxComponent,
      Primer::BoxComponent,
      Primer::Beta::Breadcrumbs,
      Primer::ButtonComponent,
      Primer::ButtonGroup,
      Primer::Alpha::ButtonMarketing,
      Primer::ClipboardCopy,
      Primer::CloseButton,
      Primer::CounterComponent,
      Primer::DetailsComponent,
      Primer::Dropdown,
      Primer::DropdownMenuComponent,
      Primer::FlashComponent,
      Primer::FlexComponent,
      Primer::FlexItemComponent,
      Primer::HeadingComponent,
      Primer::HiddenTextExpander,
      Primer::LabelComponent,
      Primer::LayoutComponent,
      Primer::LinkComponent,
      Primer::Markdown,
      Primer::MenuComponent,
      Primer::Navigation::TabComponent,
      Primer::OcticonComponent,
      Primer::PopoverComponent,
      Primer::ProgressBarComponent,
      Primer::StateComponent,
      Primer::SpinnerComponent,
      Primer::SubheadComponent,
      Primer::TabContainerComponent,
      Primer::Beta::Text,
      Primer::TimeAgoComponent,
      Primer::TimelineItemComponent,
      Primer::Tooltip,
      Primer::Truncate,
      Primer::Beta::Truncate,
      Primer::Alpha::UnderlineNav,
      Primer::Alpha::UnderlinePanels,
      Primer::Alpha::TabNav,
      Primer::Alpha::TabPanels
    ]

    js_components = [
      Primer::Dropdown,
      Primer::LocalTime,
      Primer::ImageCrop,
      Primer::Beta::AutoComplete,
      Primer::ClipboardCopy,
      Primer::TabContainerComponent,
      Primer::TimeAgoComponent,
      Primer::Alpha::UnderlinePanels,
      Primer::Alpha::TabPanels
    ]

    all_components = Primer::Component.descendants - [Primer::BaseComponent]
    components_needing_docs = all_components - components

    args_for_components = []
    classes_found_in_examples = []

    errors = []

    # Deletes docs before regenerating them, guaranteeing that we don't keep stale docs.
    FileUtils.rm_rf(Dir.glob("docs/content/components/**/*.md"))

    components.sort_by(&:name).each do |component|
      documentation = registry.get(component.name)

      data = docs_metadata(component)

      path = Pathname.new(data[:path])
      path.dirname.mkdir unless path.dirname.exist?
      File.open(path, "w") do |f|
        f.puts("---")
        f.puts("title: #{data[:title]}")
        f.puts("componentId: #{data[:component_id]}")
        f.puts("status: #{data[:status]}")
        f.puts("source: #{data[:source]}")
        f.puts("storybook: #{data[:storybook]}")
        f.puts("---")
        f.puts
        f.puts("import Example from '#{data[:example_path]}'")

        initialize_method = documentation.meths.find(&:constructor?)

        if js_components.include?(component)
          f.puts("import RequiresJSFlash from '#{data[:require_js_path]}'")
          f.puts
          f.puts("<RequiresJSFlash />")
        end

        f.puts
        f.puts("<!-- Warning: AUTO-GENERATED file, do not edit. Add code comments to your Ruby instead <3 -->")
        f.puts
        f.puts(view_context.render(inline: documentation.base_docstring))

        if documentation.tags(:deprecated).any?
          f.puts
          f.puts("## Deprecation")
          documentation.tags(:deprecated).each do |tag|
            f.puts
            f.puts view_context.render(inline: tag.text)
          end
        end

        if documentation.tags(:accessibility).any?
          f.puts
          f.puts("## Accessibility")
          documentation.tags(:accessibility).each do |tag|
            f.puts
            f.puts view_context.render(inline: tag.text)
          end
        end

        params = initialize_method.tags(:param)

        errors << { component.name => { arguments: "No argument documentation found" } } unless params.any?

        f.puts
        f.puts("## Arguments")
        f.puts
        f.puts("| Name | Type | Default | Description |")
        f.puts("| :- | :- | :- | :- |")

        docummented_params = params.map(&:name)
        component_params = component.instance_method(:initialize).parameters.map { |p| p.last.to_s }

        if (docummented_params & component_params).size != component_params.size
          err = { arguments: {} }
          (component_params - docummented_params).each do |arg|
            err[:arguments][arg] = "Not documented"
          end

          errors << { component.name => err }
        end

        args = []
        params.each do |tag|
          default_value = pretty_default_value(tag, component)

          args << {
            "name" => tag.name,
            "type" => tag.types.join(", "),
            "default" => default_value,
            "description" => view_context.render(inline: tag.text.squish)
          }

          f.puts("| `#{tag.name}` | `#{tag.types.join(', ')}` | #{default_value} | #{view_context.render(inline: tag.text.squish)} |")
        end

        component_args = {
          "component" => data[:title],
          "source" => data[:source],
          "parameters" => args
        }

        args_for_components << component_args

        # Slots V2 docs
        slot_v2_methods = documentation.meths.select { |x| x[:renders_one] || x[:renders_many] }

        if slot_v2_methods.any?
          f.puts
          f.puts("## Slots")

          slot_v2_methods.each do |slot_documentation|
            f.puts
            f.puts("### `#{slot_documentation.name.to_s.capitalize}`")

            if slot_documentation.base_docstring.to_s.present?
              f.puts
              f.puts(view_context.render(inline: slot_documentation.base_docstring))
            end

            param_tags = slot_documentation.tags(:param)
            if param_tags.any?
              f.puts
              f.puts("| Name | Type | Default | Description |")
              f.puts("| :- | :- | :- | :- |")
            end

            param_tags.each do |tag|
              f.puts("| `#{tag.name}` | `#{tag.types.join(', ')}` | #{pretty_default_value(tag, component)} | #{view_context.render(inline: tag.text)} |")
            end
          end
        end

        errors << { component.name => { example: "No examples found" } } unless initialize_method.tags(:example).any?

        f.puts
        f.puts("## Examples")

        initialize_method.tags(:example).each do |tag|
          name, description, code = parse_example_tag(tag)
          f.puts
          f.puts("### #{name}")
          if description
            f.puts
            f.puts(view_context.render(inline: description.squish))
          end
          f.puts
          html = view_context.render(inline: code)
          html.scan(/class="([^"]*)"/) do |classnames|
            classes_found_in_examples.concat(classnames[0].split.reject { |c| c.starts_with?("octicon", "js", "my-") }.map { ".#{_1}" })
          end
          f.puts("<Example src=\"#{html.tr('"', "\'").delete("\n")}\" />")
          f.puts
          f.puts("```erb")
          f.puts(code.to_s)
          f.puts("```")
        end
      end
    end

    unless errors.empty?
      puts "==============================================="
      puts "===================== ERRORS =================="
      puts "===============================================\n\n"
      puts JSON.pretty_generate(errors)
      puts "\n\n==============================================="
      puts "==============================================="
      puts "==============================================="

      raise
    end

    File.open("static/classes.yml", "w") do |f|
      f.puts YAML.dump(classes_found_in_examples.sort.uniq)
    end

    File.open("static/arguments.yml", "w") do |f|
      f.puts YAML.dump(args_for_components)
    end

    # Build system arguments docs from BaseComponent
    documentation = registry.get(Primer::BaseComponent.name)
    File.open("docs/content/system-arguments.md", "w") do |f|
      f.puts("---")
      f.puts("title: System arguments")
      f.puts("---")
      f.puts
      f.puts("<!-- Warning: AUTO-GENERATED file, do not edit. Add code comments to your Ruby instead <3 -->")
      f.puts
      f.puts(documentation.base_docstring)
      f.puts

      initialize_method = documentation.meths.find(&:constructor?)

      f.puts(view_context.render(inline: initialize_method.base_docstring))
    end

    puts "Markdown compiled."

    if components_needing_docs.any?
      puts
      puts "The following components needs docs. Care to contribute them? #{components_needing_docs.map(&:name).join(', ')}"
    end
  end

  task :preview do
    registry = generate_yard_registry

    FileUtils.rm_rf("demo/test/components/previews/primer/docs/")

    components = Primer::Component.descendants

    # Generate previews from documentation examples
    components.each do |component|
      documentation = registry.get(component.name)
      short_name = component.name.gsub(/Primer|::/, "")
      initialize_method = documentation.meths.find(&:constructor?)

      next unless initialize_method.tags(:example).any?

      yard_example_tags = initialize_method.tags(:example)

      path = Pathname.new("demo/test/components/previews/primer/docs/#{short_name.underscore}_preview.rb")
      path.dirname.mkdir unless path.dirname.exist?

      File.open(path, "w") do |f|
        f.puts("module Primer")
        f.puts("  module Docs")
        f.puts("    class #{short_name}Preview < ViewComponent::Preview")

        yard_example_tags.each_with_index do |tag, index|
          name, _, code = parse_example_tag(tag)
          method_name = name.split("|").first.downcase.parameterize.underscore
          f.puts("      def #{method_name}; end")
          f.puts unless index == yard_example_tags.size - 1
          path = Pathname.new("demo/test/components/previews/primer/docs/#{short_name.underscore}_preview/#{method_name}.html.erb")
          path.dirname.mkdir unless path.dirname.exist?
          File.open(path, "w") do |view_file|
            view_file.puts(code.to_s)
          end
        end

        f.puts("    end")
        f.puts("  end")
        f.puts("end")
      end
    end
  end

  def generate_yard_registry
    ENV["SKIP_STORYBOOK_PRELOAD"] = "1"
    require File.expand_path("./../../demo/config/environment.rb", __dir__)
    require "primer/view_components"
    require "yard/docs_helper"
    require "view_component/test_helpers"
    include ViewComponent::TestHelpers
    include Primer::ViewHelper
    include YARD::DocsHelper

    Dir["./app/components/primer/**/*.rb"].sort.each { |file| require file }

    YARD::Rake::YardocTask.new

    # Custom tags for yard
    YARD::Tags::Library.define_tag("Accessibility", :accessibility)
    YARD::Tags::Library.define_tag("Deprecation", :deprecation)
    YARD::Tags::Library.define_tag("Parameter", :param, :with_types_name_and_default)

    puts "Building YARD documentation."
    Rake::Task["yard"].execute

    registry = YARD::RegistryStore.new
    registry.load!(".yardoc")
    registry
  end

  def parse_example_tag(tag)
    name = tag.name
    description = nil
    code = nil

    if tag.text.include?("@description")
      splitted = tag.text.split(/@description|@code/)
      description = splitted.second.gsub(/^[ \t]{2}/, "").strip
      code = splitted.last.gsub(/^[ \t]{2}/, "").strip
    else
      code = tag.text
    end

    [name, description, code]
  end

  def pretty_default_value(tag, component)
    params = tag.object.parameters.find { |param| [tag.name.to_s, "#{tag.name}:"].include?(param[0]) }
    default = tag.defaults&.first || params&.second

    return "N/A" unless default

    constant_name = "#{component.name}::#{default}"
    constant_value = default.safe_constantize || constant_name.safe_constantize

    return pretty_value(default) if constant_value.nil?

    pretty_value(constant_value)
  end

  def docs_metadata(component)
    (status_module, short_name) = status_module_and_short_name(component)
    status_path = status_module.nil? ? "" : "#{status_module}/"
    status = component.status.to_s

    {
      title: short_name,
      component_id: short_name.underscore,
      status: status.capitalize,
      source: source_url(component),
      storybook: storybook_url(component),
      path: "docs/content/components/#{status_path}#{short_name.downcase}.md",
      example_path: example_path(component),
      require_js_path: require_js_path(component)
    }
  end

  def source_url(component)
    path = component.name.split("::").map(&:underscore).join("/")

    "https://github.com/primer/view_components/tree/main/app/components/#{path}.rb"
  end

  def storybook_url(component)
    path = component.name.split("::").map { |n| n.underscore.dasherize }.join("-")

    "https://primer.style/view-components/stories/?path=/story/#{path}"
  end

  def example_path(component)
    example_path = "../../src/@primer/gatsby-theme-doctocat/components/example"
    example_path = "../#{example_path}" if status_module?(component)
    example_path
  end

  def require_js_path(component)
    require_js_path = "../../src/@primer/gatsby-theme-doctocat/components/requires-js-flash"
    require_js_path = "../#{require_js_path}" if status_module?(component)
    require_js_path
  end

  def status_module?(component)
    (%w[Alpha Beta] & component.name.split("::")).any?
  end
end<|MERGE_RESOLUTION|>--- conflicted
+++ resolved
@@ -27,11 +27,8 @@
     # Rails controller for rendering arbitrary ERB
     view_context = ApplicationController.new.tap { |c| c.request = ActionDispatch::TestRequest.create }.view_context
     components = [
-<<<<<<< HEAD
       Primer::HellipButton,
-=======
       Primer::Alpha::BorderBox::Header,
->>>>>>> f4cdb18e
       Primer::Image,
       Primer::LocalTime,
       Primer::OcticonSymbolsComponent,
