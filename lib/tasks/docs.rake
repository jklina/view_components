# frozen_string_literal: true

require "active_support/inflector"

namespace :docs do
  task :livereload do
    require "listen"

    Rake::Task["docs:build"].execute

    puts "Listening for changes to documentation..."

    listener = Listen.to("app") do |modified, added, removed|
      puts "modified absolute path: #{modified}"
      puts "added absolute path: #{added}"
      puts "removed absolute path: #{removed}"

      Rake::Task["docs:build"].execute
    end
    listener.start # not blocking
    sleep
  end

  task :build do
    registry = generate_yard_registry

    puts "Converting YARD documentation to Markdown files."

    # Rails controller for rendering arbitrary ERB
    view_context = ApplicationController.new.tap { |c| c.request = ActionDispatch::TestRequest.create }.view_context
    components = [
<<<<<<< HEAD
      Primer::Alpha::Layout,
=======
      Primer::HellipButton,
>>>>>>> c3d560e8
      Primer::Alpha::BorderBox::Header,
      Primer::Image,
      Primer::LocalTime,
      Primer::OcticonSymbolsComponent,
      Primer::ImageCrop,
      Primer::IconButton,
      Primer::Beta::AutoComplete,
      Primer::Beta::AutoComplete::Item,
      Primer::Beta::Avatar,
      Primer::Beta::AvatarStack,
      Primer::BaseButton,
      Primer::Beta::Blankslate,
      Primer::BorderBoxComponent,
      Primer::BoxComponent,
      Primer::Beta::Breadcrumbs,
      Primer::ButtonComponent,
      Primer::ButtonGroup,
      Primer::Alpha::ButtonMarketing,
      Primer::ClipboardCopy,
      Primer::CloseButton,
      Primer::CounterComponent,
      Primer::DetailsComponent,
      Primer::Dropdown,
      Primer::DropdownMenuComponent,
      Primer::FlashComponent,
      Primer::FlexComponent,
      Primer::FlexItemComponent,
      Primer::HeadingComponent,
      Primer::HiddenTextExpander,
      Primer::LabelComponent,
      Primer::LayoutComponent,
      Primer::LinkComponent,
      Primer::Markdown,
      Primer::MenuComponent,
      Primer::Navigation::TabComponent,
      Primer::OcticonComponent,
      Primer::PopoverComponent,
      Primer::ProgressBarComponent,
      Primer::StateComponent,
      Primer::SpinnerComponent,
      Primer::SubheadComponent,
      Primer::TabContainerComponent,
      Primer::Beta::Text,
      Primer::TimeAgoComponent,
      Primer::TimelineItemComponent,
      Primer::Tooltip,
      Primer::Truncate,
      Primer::Beta::Truncate,
      Primer::Alpha::UnderlineNav,
      Primer::Alpha::UnderlinePanels,
      Primer::Alpha::TabNav,
      Primer::Alpha::TabPanels
    ]

    js_components = [
      Primer::Dropdown,
      Primer::LocalTime,
      Primer::ImageCrop,
      Primer::Beta::AutoComplete,
      Primer::ClipboardCopy,
      Primer::TabContainerComponent,
      Primer::TimeAgoComponent,
      Primer::Alpha::UnderlinePanels,
      Primer::Alpha::TabPanels
    ]

    all_components = Primer::Component.descendants - [Primer::BaseComponent]
    components_needing_docs = all_components - components

    args_for_components = []
    classes_found_in_examples = []

    errors = []

    # Deletes docs before regenerating them, guaranteeing that we don't keep stale docs.
    FileUtils.rm_rf(Dir.glob("docs/content/components/**/*.md"))

    components.sort_by(&:name).each do |component|
      documentation = registry.get(component.name)

      data = docs_metadata(component)

      path = Pathname.new(data[:path])
      path.dirname.mkdir unless path.dirname.exist?
      File.open(path, "w") do |f|
        f.puts("---")
        f.puts("title: #{data[:title]}")
        f.puts("componentId: #{data[:component_id]}")
        f.puts("status: #{data[:status]}")
        f.puts("source: #{data[:source]}")
        f.puts("storybook: #{data[:storybook]}")
        f.puts("---")
        f.puts
        f.puts("import Example from '#{data[:example_path]}'")

        initialize_method = documentation.meths.find(&:constructor?)

        if js_components.include?(component)
          f.puts("import RequiresJSFlash from '#{data[:require_js_path]}'")
          f.puts
          f.puts("<RequiresJSFlash />")
        end

        f.puts
        f.puts("<!-- Warning: AUTO-GENERATED file, do not edit. Add code comments to your Ruby instead <3 -->")
        f.puts
        f.puts(view_context.render(inline: documentation.base_docstring))

        if documentation.tags(:deprecated).any?
          f.puts
          f.puts("## Deprecation")
          documentation.tags(:deprecated).each do |tag|
            f.puts
            f.puts view_context.render(inline: tag.text)
          end
        end

        if documentation.tags(:accessibility).any?
          f.puts
          f.puts("## Accessibility")
          documentation.tags(:accessibility).each do |tag|
            f.puts
            f.puts view_context.render(inline: tag.text)
          end
        end

        params = initialize_method.tags(:param)

        errors << { component.name => { arguments: "No argument documentation found" } } unless params.any?

        f.puts
        f.puts("## Arguments")
        f.puts
        f.puts("| Name | Type | Default | Description |")
        f.puts("| :- | :- | :- | :- |")

        docummented_params = params.map(&:name)
        component_params = component.instance_method(:initialize).parameters.map { |p| p.last.to_s }

        if (docummented_params & component_params).size != component_params.size
          err = { arguments: {} }
          (component_params - docummented_params).each do |arg|
            err[:arguments][arg] = "Not documented"
          end

          errors << { component.name => err }
        end

        args = []
        params.each do |tag|
          default_value = pretty_default_value(tag, component)

          args << {
            "name" => tag.name,
            "type" => tag.types.join(", "),
            "default" => default_value,
            "description" => view_context.render(inline: tag.text.squish)
          }

          f.puts("| `#{tag.name}` | `#{tag.types.join(', ')}` | #{default_value} | #{view_context.render(inline: tag.text.squish)} |")
        end

        component_args = {
          "component" => data[:title],
          "source" => data[:source],
          "parameters" => args
        }

        args_for_components << component_args

        # Slots V2 docs
        slot_v2_methods = documentation.meths.select { |x| x[:renders_one] || x[:renders_many] }

        if slot_v2_methods.any?
          f.puts
          f.puts("## Slots")

          slot_v2_methods.each do |slot_documentation|
            f.puts
            f.puts("### `#{slot_documentation.name.to_s.capitalize}`")

            if slot_documentation.base_docstring.to_s.present?
              f.puts
              f.puts(view_context.render(inline: slot_documentation.base_docstring))
            end

            param_tags = slot_documentation.tags(:param)
            if param_tags.any?
              f.puts
              f.puts("| Name | Type | Default | Description |")
              f.puts("| :- | :- | :- | :- |")
            end

            param_tags.each do |tag|
              f.puts("| `#{tag.name}` | `#{tag.types.join(', ')}` | #{pretty_default_value(tag, component)} | #{view_context.render(inline: tag.text)} |")
            end
          end
        end

        errors << { component.name => { example: "No examples found" } } unless initialize_method.tags(:example).any?

        f.puts
        f.puts("## Examples")

        initialize_method.tags(:example).each do |tag|
          name, description, code = parse_example_tag(tag)
          f.puts
          f.puts("### #{name}")
          if description
            f.puts
            f.puts(view_context.render(inline: description.squish))
          end
          f.puts
          html = view_context.render(inline: code)
          html.scan(/class="([^"]*)"/) do |classnames|
            classes_found_in_examples.concat(classnames[0].split.reject { |c| c.starts_with?("octicon", "js", "my-") }.map { ".#{_1}" })
          end
          f.puts("<Example src=\"#{html.tr('"', "\'").delete("\n")}\" />")
          f.puts
          f.puts("```erb")
          f.puts(code.to_s)
          f.puts("```")
        end
      end
    end

    unless errors.empty?
      puts "==============================================="
      puts "===================== ERRORS =================="
      puts "===============================================\n\n"
      puts JSON.pretty_generate(errors)
      puts "\n\n==============================================="
      puts "==============================================="
      puts "==============================================="

      raise
    end

    File.open("static/classes.yml", "w") do |f|
      f.puts YAML.dump(classes_found_in_examples.sort.uniq)
    end

    File.open("static/arguments.yml", "w") do |f|
      f.puts YAML.dump(args_for_components)
    end

    # Build system arguments docs from BaseComponent
    documentation = registry.get(Primer::BaseComponent.name)
    File.open("docs/content/system-arguments.md", "w") do |f|
      f.puts("---")
      f.puts("title: System arguments")
      f.puts("---")
      f.puts
      f.puts("<!-- Warning: AUTO-GENERATED file, do not edit. Add code comments to your Ruby instead <3 -->")
      f.puts
      f.puts(documentation.base_docstring)
      f.puts

      initialize_method = documentation.meths.find(&:constructor?)

      f.puts(view_context.render(inline: initialize_method.base_docstring))
    end

    # Copy over ADR docs and insert them into the nav
    puts "Copying ADRs..."
    Rake::Task["docs:build_adrs"].invoke

    puts "Markdown compiled."

    if components_needing_docs.any?
      puts
      puts "The following components needs docs. Care to contribute them? #{components_needing_docs.map(&:name).join(', ')}"
    end
  end

  task :build_adrs do
    adr_content_dir = File.join(*%w[docs content adr])

    FileUtils.rm_rf(File.join(adr_content_dir))
    FileUtils.mkdir(adr_content_dir)

    nav_entries = Dir[File.join(*%w[adr *.md])].map do |orig_path|
      orig_file_name = File.basename(orig_path)
      url_name = orig_file_name.chomp(".md")
      title = ActiveSupport::Inflector.titleize(url_name.sub(/\A\d+-/, ""))

      file_contents = File.read(orig_path)
      file_contents = <<~CONTENTS.sub(/\n+\z/, "\n")
        <!-- Warning: AUTO-GENERATED file, do not edit. Make changes to the files in the adr/ directory instead. -->
        #{file_contents}
      CONTENTS

      File.write(File.join(adr_content_dir, orig_file_name), file_contents)
      puts "Copied #{orig_path}"

      { "title" => title, "url" => "/adr/#{url_name}" }
    end

    nav_yaml_file = File.join(*%w[docs src @primer gatsby-theme-doctocat nav.yml])
    nav_yaml = YAML.load_file(nav_yaml_file)
    adr_entry = {
      "title" => "Architecture Decisions",
      "url" => "/adr",
      "children" => nav_entries
    }

    existing_index = nav_yaml.index { |entry| entry["url"] == "/adr" }
    if existing_index
      nav_yaml[existing_index] = adr_entry
    else
      nav_yaml << adr_entry
    end

    File.write(nav_yaml_file, YAML.dump(nav_yaml))
  end

  task :preview do
    registry = generate_yard_registry

    FileUtils.rm_rf("demo/test/components/previews/primer/docs/")

    components = Primer::Component.descendants

    # Generate previews from documentation examples
    components.each do |component|
      documentation = registry.get(component.name)
      short_name = component.name.gsub(/Primer|::/, "")
      initialize_method = documentation.meths.find(&:constructor?)

      next unless initialize_method.tags(:example).any?

      yard_example_tags = initialize_method.tags(:example)

      path = Pathname.new("demo/test/components/previews/primer/docs/#{short_name.underscore}_preview.rb")
      path.dirname.mkdir unless path.dirname.exist?

      File.open(path, "w") do |f|
        f.puts("module Primer")
        f.puts("  module Docs")
        f.puts("    class #{short_name}Preview < ViewComponent::Preview")

        yard_example_tags.each_with_index do |tag, index|
          name, _, code = parse_example_tag(tag)
          method_name = name.split("|").first.downcase.parameterize.underscore
          f.puts("      def #{method_name}; end")
          f.puts unless index == yard_example_tags.size - 1
          path = Pathname.new("demo/test/components/previews/primer/docs/#{short_name.underscore}_preview/#{method_name}.html.erb")
          path.dirname.mkdir unless path.dirname.exist?
          File.open(path, "w") do |view_file|
            view_file.puts(code.to_s)
          end
        end

        f.puts("    end")
        f.puts("  end")
        f.puts("end")
      end
    end
  end

  def generate_yard_registry
    ENV["SKIP_STORYBOOK_PRELOAD"] = "1"
    require File.expand_path("./../../demo/config/environment.rb", __dir__)
    require "primer/view_components"
    require "yard/docs_helper"
    require "view_component/test_helpers"
    include ViewComponent::TestHelpers
    include Primer::ViewHelper
    include YARD::DocsHelper

    Dir["./app/components/primer/**/*.rb"].sort.each { |file| require file }

    YARD::Rake::YardocTask.new

    # Custom tags for yard
    YARD::Tags::Library.define_tag("Accessibility", :accessibility)
    YARD::Tags::Library.define_tag("Deprecation", :deprecation)
    YARD::Tags::Library.define_tag("Parameter", :param, :with_types_name_and_default)

    puts "Building YARD documentation."
    Rake::Task["yard"].execute

    registry = YARD::RegistryStore.new
    registry.load!(".yardoc")
    registry
  end

  def parse_example_tag(tag)
    name = tag.name
    description = nil
    code = nil

    if tag.text.include?("@description")
      splitted = tag.text.split(/@description|@code/)
      description = splitted.second.gsub(/^[ \t]{2}/, "").strip
      code = splitted.last.gsub(/^[ \t]{2}/, "").strip
    else
      code = tag.text
    end

    [name, description, code]
  end

  def pretty_default_value(tag, component)
    params = tag.object.parameters.find { |param| [tag.name.to_s, "#{tag.name}:"].include?(param[0]) }
    default = tag.defaults&.first || params&.second

    return "N/A" unless default

    constant_name = "#{component.name}::#{default}"
    constant_value = default.safe_constantize || constant_name.safe_constantize

    return pretty_value(default) if constant_value.nil?

    pretty_value(constant_value)
  end

  def docs_metadata(component)
    (status_module, short_name) = status_module_and_short_name(component)
    status_path = status_module.nil? ? "" : "#{status_module}/"
    status = component.status.to_s

    {
      title: short_name,
      component_id: short_name.underscore,
      status: status.capitalize,
      source: source_url(component),
      storybook: storybook_url(component),
      path: "docs/content/components/#{status_path}#{short_name.downcase}.md",
      example_path: example_path(component),
      require_js_path: require_js_path(component)
    }
  end

  def source_url(component)
    path = component.name.split("::").map(&:underscore).join("/")

    "https://github.com/primer/view_components/tree/main/app/components/#{path}.rb"
  end

  def storybook_url(component)
    path = component.name.split("::").map { |n| n.underscore.dasherize }.join("-")

    "https://primer.style/view-components/stories/?path=/story/#{path}"
  end

  def example_path(component)
    example_path = "../../src/@primer/gatsby-theme-doctocat/components/example"
    example_path = "../#{example_path}" if status_module?(component)
    example_path
  end

  def require_js_path(component)
    require_js_path = "../../src/@primer/gatsby-theme-doctocat/components/requires-js-flash"
    require_js_path = "../#{require_js_path}" if status_module?(component)
    require_js_path
  end

  def status_module?(component)
    (%w[Alpha Beta] & component.name.split("::")).any?
  end
end<|MERGE_RESOLUTION|>--- conflicted
+++ resolved
@@ -29,11 +29,8 @@
     # Rails controller for rendering arbitrary ERB
     view_context = ApplicationController.new.tap { |c| c.request = ActionDispatch::TestRequest.create }.view_context
     components = [
-<<<<<<< HEAD
       Primer::Alpha::Layout,
-=======
       Primer::HellipButton,
->>>>>>> c3d560e8
       Primer::Alpha::BorderBox::Header,
       Primer::Image,
       Primer::LocalTime,
