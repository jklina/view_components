--- conflicted
+++ resolved
@@ -1,5 +1,4 @@
 ---
-<<<<<<< HEAD
 - component: HellipButton
   source: https://github.com/primer/view_components/tree/main/app/components/primer/hellip_button.rb
   parameters:
@@ -11,12 +10,8 @@
     type: Hash
     default: N/A
     description: "[System arguments](/system-arguments)"
-- component: Image
-  source: https://github.com/primer/view_components/tree/main/app/components/primer/image.rb
-=======
 - component: BorderBoxHeader
   source: https://github.com/primer/view_components/tree/main/app/components/primer/alpha/border_box/header.rb
->>>>>>> f4cdb18e
   parameters:
   - name: system_arguments
     type: Hash
