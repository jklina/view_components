---
<<<<<<< HEAD
- component: LocalTime
  source: https://github.com/primer/view_components/tree/main/app/components/primer/local_time.rb
  parameters:
  - name: datetime
    type: DateTime
    default: N/A
    description: The date to parse
  - name: weekday
    type: Symbol
    default: "`short`"
    description: One of `short` and `long`.
  - name: year
    type: Symbol
    default: "`numeric`"
    description: One of `numeric` and `2-digit`.
  - name: month
    type: Symbol
    default: "`short`"
    description: One of `short` and `long`.
  - name: day
    type: Symbol
    default: "`numeric`"
    description: One of `numeric` and `2-digit`.
  - name: hour
    type: Symbol
    default: "`numeric`"
    description: One of `numeric` and `2-digit`.
  - name: minute
    type: Symbol
    default: "`numeric`"
    description: One of `numeric` and `2-digit`.
  - name: second
    type: Symbol
    default: "`numeric`"
    description: One of `numeric` and `2-digit`.
  - name: time_zone_name
    type: Symbol
    default: "`short`"
    description: One of `short` and `long`.
=======
- component: ImageCrop
  source: https://github.com/primer/view_components/tree/main/app/components/primer/image_crop.rb
  parameters:
  - name: src
    type: String
    default: N/A
    description: The path of the image to crop.
  - name: rounded
    type: Boolean
    default: "`true`"
    description: If the crop mask should be a circle. Defaults to true.
>>>>>>> 672175cc
  - name: system_arguments
    type: Hash
    default: N/A
    description: "[System arguments](/system-arguments)"
- component: IconButton
  source: https://github.com/primer/view_components/tree/main/app/components/primer/icon_button.rb
  parameters:
  - name: scheme
    type: Symbol
    default: "`:default`"
    description: One of `:default` and `:danger`.
  - name: icon
    type: String
    default: N/A
    description: Name of [Octicon](https://primer.style/octicons/) to use.
  - name: tag
    type: Symbol
    default: N/A
    description: One of `:button`, `:a`, or `:summary`.
  - name: type
    type: Symbol
    default: N/A
    description: One of `:button`, `:reset`, or `:submit`.
  - name: box
    type: Boolean
    default: "`false`"
    description: Whether the button is in a [BorderBox](/components/borderbox). If
      `true`, the button will have the `Box-btn-octicon` class.
  - name: system_arguments
    type: Hash
    default: N/A
    description: "[System arguments](/system-arguments)"
- component: AutoComplete
  source: https://github.com/primer/view_components/tree/main/app/components/primer/auto_complete.rb
  parameters:
  - name: src
    type: String
    default: N/A
    description: The route to query.
  - name: id
    type: String
    default: N/A
    description: Id of the list element.
  - name: system_arguments
    type: Hash
    default: N/A
    description: "[System arguments](/system-arguments)"
- component: AutoCompleteItem
  source: https://github.com/primer/view_components/tree/main/app/components/primer/item.rb
  parameters:
  - name: value
    type: String
    default: N/A
    description: Value of the item.
  - name: selected
    type: Boolean
    default: "`false`"
    description: Whether the item is selected.
  - name: disabled
    type: Boolean
    default: "`false`"
    description: Whether the item is disabled.
  - name: system_arguments
    type: Hash
    default: N/A
    description: "[System arguments](/system-arguments)"
- component: Avatar
  source: https://github.com/primer/view_components/tree/main/app/components/primer/avatar_component.rb
  parameters:
  - name: src
    type: String
    default: N/A
    description: The source url of the avatar image.
  - name: alt
    type: String
    default: N/A
    description: Passed through to alt on img tag.
  - name: size
    type: Integer
    default: "`20`"
    description: Adds the avatar-small class if less than 24.
  - name: square
    type: Boolean
    default: "`false`"
    description: Used to create a square avatar.
  - name: href
    type: String
    default: "`nil`"
    description: The URL to link to. If used, component will be wrapped by an `<a>`
      tag.
  - name: system_arguments
    type: Hash
    default: N/A
    description: "[System arguments](/system-arguments)"
- component: AvatarStack
  source: https://github.com/primer/view_components/tree/main/app/components/primer/avatar_stack_component.rb
  parameters:
  - name: tag
    type: Symbol
    default: "`:div`"
    description: One of `:div` and `:span`.
  - name: align
    type: Symbol
    default: "`:left`"
    description: One of `:left` and `:right`.
  - name: tooltipped
    type: Boolean
    default: "`false`"
    description: Whether to add a tooltip to the stack or not.
  - name: body_arguments
    type: Hash
    default: "`{}`"
    description: Parameters to add to the Body. If `tooltipped` is set, has the same
      arguments as [Tooltip](/components/tooltip).
  - name: system_arguments
    type: Hash
    default: N/A
    description: "[System arguments](/system-arguments)"
- component: BaseButton
  source: https://github.com/primer/view_components/tree/main/app/components/primer/base_button.rb
  parameters:
  - name: tag
    type: Symbol
    default: "`:button`"
    description: One of `:button`, `:a`, or `:summary`.
  - name: type
    type: Symbol
    default: "`:button`"
    description: One of `:button`, `:reset`, or `:submit`.
  - name: block
    type: Boolean
    default: "`false`"
    description: 'Whether button is full-width with `display: block`.'
  - name: system_arguments
    type: Hash
    default: N/A
    description: "[System arguments](/system-arguments)"
- component: Blankslate
  source: https://github.com/primer/view_components/tree/main/app/components/primer/blankslate_component.rb
  parameters:
  - name: title
    type: String
    default: '`""`'
    description: Text that appears in a larger bold font.
  - name: title_tag
    type: Symbol
    default: "`:h3`"
    description: HTML tag to use for title.
  - name: icon
    type: String
    default: '`""`'
    description: Octicon icon to use at top of component.
  - name: icon_size
    type: Symbol
    default: "`:medium`"
    description: One of `:small` (`16`), `:medium` (`32`), or `:large` (`64`).
  - name: image_src
    type: String
    default: '`""`'
    description: Image to display.
  - name: image_alt
    type: String
    default: '`" "`'
    description: Alt text for image.
  - name: description
    type: String
    default: '`""`'
    description: Text that appears below the title. Typically a whole sentence.
  - name: button_text
    type: String
    default: '`""`'
    description: The text of the button.
  - name: button_url
    type: String
    default: '`""`'
    description: The URL where the user will be taken after clicking the button.
  - name: button_classes
    type: String
    default: '`"btn-primary my-3"`'
    description: Classes to apply to action button
  - name: link_text
    type: String
    default: '`""`'
    description: The text of the link.
  - name: link_url
    type: String
    default: '`""`'
    description: The URL where the user will be taken after clicking the link.
  - name: narrow
    type: Boolean
    default: "`false`"
    description: Adds a maximum width.
  - name: large
    type: Boolean
    default: "`false`"
    description: Increases the font size.
  - name: spacious
    type: Boolean
    default: "`false`"
    description: Adds extra padding.
- component: BorderBox
  source: https://github.com/primer/view_components/tree/main/app/components/primer/border_box_component.rb
  parameters:
  - name: padding
    type: Symbol
    default: "`:default`"
    description: One of `:default`, `:condensed`, or `:spacious`.
  - name: system_arguments
    type: Hash
    default: N/A
    description: "[System arguments](/system-arguments)"
- component: Box
  source: https://github.com/primer/view_components/tree/main/app/components/primer/box_component.rb
  parameters:
  - name: system_arguments
    type: Hash
    default: N/A
    description: "[System arguments](/system-arguments)"
- component: Breadcrumb
  source: https://github.com/primer/view_components/tree/main/app/components/primer/breadcrumb_component.rb
  parameters:
  - name: system_arguments
    type: Hash
    default: N/A
    description: "[System arguments](/system-arguments)"
- component: Button
  source: https://github.com/primer/view_components/tree/main/app/components/primer/button_component.rb
  parameters:
  - name: scheme
    type: Symbol
    default: "`:default`"
    description: One of `:default`, `:primary`, `:danger`, `:outline`, `:invisible`,
      or `:link`.
  - name: variant
    type: Symbol
    default: "`:medium`"
    description: One of `:small`, `:medium`, or `:large`.
  - name: tag
    type: Symbol
    default: N/A
    description: One of `:button`, `:a`, or `:summary`.
  - name: type
    type: Symbol
    default: N/A
    description: One of `:button`, `:reset`, or `:submit`.
  - name: group_item
    type: Boolean
    default: "`false`"
    description: Whether button is part of a ButtonGroup.
  - name: block
    type: Boolean
    default: "`false`"
    description: 'Whether button is full-width with `display: block`.'
  - name: caret
    type: Boolean
    default: "`false`"
    description: Whether or not to render a caret.
- component: ButtonGroup
  source: https://github.com/primer/view_components/tree/main/app/components/primer/button_group.rb
  parameters:
  - name: variant
    type: Symbol
    default: "`Primer::ButtonComponent::DEFAULT_VARIANT`"
    description: One of `:small`, `:medium`, or `:large`.
  - name: system_arguments
    type: Hash
    default: N/A
    description: "[System arguments](/system-arguments)"
- component: ButtonMarketing
  source: https://github.com/primer/view_components/tree/main/app/components/primer/button_marketing_component.rb
  parameters:
  - name: scheme
    type: Symbol
    default: "`:default`"
    description: One of `:default`, `:primary`, `:outline`, or `:transparent`.
  - name: variant
    type: Symbol
    default: "`:default`"
    description: One of `:default` and `:large`.
  - name: tag
    type: Symbol
    default: "`:button`"
    description: One of `:button` and `:a`.
  - name: type
    type: Symbol
    default: "`:button`"
    description: One of `:button` and `:submit`.
  - name: system_arguments
    type: Hash
    default: N/A
    description: "[System arguments](/system-arguments)"
- component: ClipboardCopy
  source: https://github.com/primer/view_components/tree/main/app/components/primer/clipboard_copy.rb
  parameters:
  - name: label
    type: String
    default: N/A
    description: String that will be read to screenreaders when the component is focused
  - name: value
    type: String
    default: N/A
    description: Text to copy into the users clipboard when they click the component
  - name: system_arguments
    type: Hash
    default: N/A
    description: "[System arguments](/system-arguments)"
- component: CloseButton
  source: https://github.com/primer/view_components/tree/main/app/components/primer/close_button.rb
  parameters:
  - name: type
    type: Symbol
    default: "`:button`"
    description: One of `:button` and `:submit`.
  - name: system_arguments
    type: Hash
    default: N/A
    description: "[System arguments](/system-arguments)"
- component: Counter
  source: https://github.com/primer/view_components/tree/main/app/components/primer/counter_component.rb
  parameters:
  - name: count
    type: Integer, Float::INFINITY, nil
    default: "`0`"
    description: 'The number to be displayed (e.x. # of issues, pull requests)'
  - name: scheme
    type: Symbol
    default: "`:default`"
    description: Color scheme. One of `:default`, `:primary`, or `:secondary`.
  - name: limit
    type: Integer, nil
    default: "`5_000`"
    description: Maximum value to display. Pass `nil` for no limit. (e.x. if `count`
      == 6,000 and `limit` == 5000, counter will display "5,000+")
  - name: hide_if_zero
    type: Boolean
    default: "`false`"
    description: If true, a `hidden` attribute is added to the counter if `count`
      is zero.
  - name: text
    type: String
    default: '`""`'
    description: Text to display instead of count.
  - name: round
    type: Boolean
    default: "`false`"
    description: Whether to apply our standard rounding logic to value.
  - name: system_arguments
    type: Hash
    default: N/A
    description: "[System arguments](/system-arguments)"
- component: Details
  source: https://github.com/primer/view_components/tree/main/app/components/primer/details_component.rb
  parameters:
  - name: overlay
    type: Symbol
    default: "`:none`"
    description: Dictates the type of overlay to render with. One of `:none`, `:default`,
      or `:dark`.
  - name: reset
    type: Boolean
    default: "`false`"
    description: Defatuls to false. If set to true, it will remove the default caret
      and remove style from the summary element
  - name: system_arguments
    type: Hash
    default: N/A
    description: "[System arguments](/system-arguments)"
- component: Dropdown
  source: https://github.com/primer/view_components/tree/main/app/components/primer/dropdown_component.rb
  parameters:
  - name: overlay
    type: Symbol
    default: "`:default`"
    description: One of `:none`, `:default`, or `:dark`.
  - name: reset
    type: Boolean
    default: "`true`"
    description: Whether to hide the default caret on the button
  - name: summary_classes
    type: String
    default: '`""`'
    description: Custom classes to add to the button
  - name: system_arguments
    type: Hash
    default: N/A
    description: "[System arguments](/system-arguments)"
- component: DropdownMenu
  source: https://github.com/primer/view_components/tree/main/app/components/primer/dropdown_menu_component.rb
  parameters:
  - name: direction
    type: Symbol
    default: "`:se`"
    description: One of `:se`, `:sw`, `:w`, `:e`, `:ne`, or `:s`.
  - name: scheme
    type: Symbol
    default: "`:default`"
    description: Pass `:dark` for dark mode theming
  - name: header
    type: String
    default: "`nil`"
    description: Optional string to display as the header
  - name: system_arguments
    type: Hash
    default: N/A
    description: "[System arguments](/system-arguments)"
- component: Flash
  source: https://github.com/primer/view_components/tree/main/app/components/primer/flash_component.rb
  parameters:
  - name: full
    type: Boolean
    default: "`false`"
    description: Whether the component should take up the full width of the screen.
  - name: spacious
    type: Boolean
    default: "`false`"
    description: Whether to add margin to the bottom of the component.
  - name: dismissible
    type: Boolean
    default: "`false`"
    description: Whether the component can be dismissed with an X button.
  - name: icon
    type: String
    default: "`nil`"
    description: Name of Octicon icon to use.
  - name: scheme
    type: Symbol
    default: "`:default`"
    description: One of `:default`, `:warning`, `:danger`, or `:success`.
  - name: system_arguments
    type: Hash
    default: N/A
    description: "[System arguments](/system-arguments)"
- component: Flex
  source: https://github.com/primer/view_components/tree/main/app/components/primer/flex_component.rb
  parameters:
  - name: justify_content
    type: Symbol
    default: "`JUSTIFY_CONTENT_DEFAULT`"
    description: Use this param to distribute space between and around flex items
      along the main axis of the container. One of `nil`, `:flex_start`, `:flex_end`,
      `:center`, `:space_between`, or `:space_around`.
  - name: inline
    type: Boolean
    default: "`false`"
    description: Defaults to false.
  - name: flex_wrap
    type: Boolean
    default: "`FLEX_WRAP_DEFAULT`"
    description: Defaults to nil.
  - name: align_items
    type: Symbol
    default: "`ALIGN_ITEMS_DEFAULT`"
    description: Use this param to align items on the cross axis. One of `nil`, `:start`,
      `:end`, `:center`, `:baseline`, or `:stretch`.
  - name: direction
    type: Symbol
    default: "`nil`"
    description: Use this param to define the orientation of the main axis (row or
      column). By default, flex items will display in a row. One of `nil`, `:column`,
      `:column_reverse`, `:row`, or `:row_reverse`.
  - name: system_arguments
    type: Hash
    default: N/A
    description: "[System arguments](/system-arguments)"
- component: FlexItem
  source: https://github.com/primer/view_components/tree/main/app/components/primer/flex_item_component.rb
  parameters:
  - name: flex_auto
    type: Boolean
    default: "`false`"
    description: Fills available space and auto-sizes based on the content. Defaults
      to false
  - name: system_arguments
    type: Hash
    default: N/A
    description: "[System arguments](/system-arguments)"
- component: Heading
  source: https://github.com/primer/view_components/tree/main/app/components/primer/heading_component.rb
  parameters:
  - name: tag
    type: String
    default: N/A
    description: One of `:h1`, `:h2`, `:h3`, `:h4`, `:h5`, or `:h6`.
  - name: system_arguments
    type: Hash
    default: N/A
    description: "[System arguments](/system-arguments)"
- component: HiddenTextExpander
  source: https://github.com/primer/view_components/tree/main/app/components/primer/hidden_text_expander.rb
  parameters:
  - name: inline
    type: Boolean
    default: "`false`"
    description: Whether or not the expander is inline.
  - name: button_arguments
    type: Hash
    default: "`{}`"
    description: "[System arguments](/system-arguments) for the button element."
  - name: system_arguments
    type: Hash
    default: N/A
    description: "[System arguments](/system-arguments)"
- component: Label
  source: https://github.com/primer/view_components/tree/main/app/components/primer/label_component.rb
  parameters:
  - name: title
    type: String
    default: N/A
    description: "`title` attribute for the component element."
  - name: scheme
    type: Symbol
    default: "`nil`"
    description: One of `:primary`, `:secondary`, `:info`, `:success`, `:warning`,
      `:danger`, `:orange`, or `:purple`.
  - name: variant
    type: Symbol
    default: "`nil`"
    description: One of `:large`, `:inline`, or `nil`.
  - name: system_arguments
    type: Hash
    default: N/A
    description: "[System arguments](/system-arguments)"
- component: Layout
  source: https://github.com/primer/view_components/tree/main/app/components/primer/layout_component.rb
  parameters:
  - name: responsive
    type: Boolean
    default: "`false`"
    description: Whether to collapse layout to a single column at smaller widths.
  - name: side
    type: Symbol
    default: "`:right`"
    description: Which side to display the sidebar on. One of `:right` and `:left`.
  - name: sidebar_col
    type: Integer
    default: "`3`"
    description: Sidebar column width.
  - name: system_arguments
    type: Hash
    default: N/A
    description: "[System arguments](/system-arguments)"
- component: Link
  source: https://github.com/primer/view_components/tree/main/app/components/primer/link_component.rb
  parameters:
  - name: tag
    type: String
    default: "`:a`"
    description: One of `:a` and `:span`.
  - name: href
    type: String
    default: "`nil`"
    description: URL to be used for the Link. Required if tag is `:a`. If the requirements
      are not met an error will be raised in non production environments. In production,
      an empty link element will be rendered.
  - name: scheme
    type: Symbol
    default: "`:default`"
    description: One of `:default`, `:primary`, or `:secondary`.
  - name: muted
    type: Boolean
    default: "`false`"
    description: Uses light gray for Link color, and blue on hover.
  - name: underline
    type: Boolean
    default: "`true`"
    description: Whether or not to underline the link.
  - name: system_arguments
    type: Hash
    default: N/A
    description: "[System arguments](/system-arguments)"
- component: Markdown
  source: https://github.com/primer/view_components/tree/main/app/components/primer/markdown.rb
  parameters:
  - name: system_arguments
    type: Hash
    default: N/A
    description: "[System arguments](/system-arguments)"
- component: Menu
  source: https://github.com/primer/view_components/tree/main/app/components/primer/menu_component.rb
  parameters:
  - name: system_arguments
    type: Hash
    default: N/A
    description: "[System arguments](/system-arguments)"
- component: NavigationTab
  source: https://github.com/primer/view_components/tree/main/app/components/primer/tab_component.rb
  parameters:
  - name: list
    type: Boolean
    default: "`false`"
    description: Whether the Tab is an item in a `<ul>` list.
  - name: selected
    type: Boolean
    default: "`false`"
    description: Whether the Tab is selected or not.
  - name: with_panel
    type: Boolean
    default: "`false`"
    description: Whether the Tab has an associated panel.
  - name: icon_classes
    type: Boolean
    default: '`""`'
    description: Classes that must always be applied to icons.
  - name: wrapper_arguments
    type: Hash
    default: "`{}`"
    description: "[System arguments](/system-arguments) to be used in the `<li>` wrapper
      when the tab is an item in a list."
  - name: system_arguments
    type: Hash
    default: N/A
    description: "[System arguments](/system-arguments)"
- component: Octicon
  source: https://github.com/primer/view_components/tree/main/app/components/primer/octicon_component.rb
  parameters:
  - name: icon
    type: String
    default: "`nil`"
    description: Name of [Octicon](https://primer.style/octicons/) to use.
  - name: size
    type: Symbol
    default: "`:small`"
    description: One of `:small` (`16`), `:medium` (`32`), or `:large` (`64`).
  - name: system_arguments
    type: Hash
    default: N/A
    description: "[System arguments](/system-arguments)"
- component: Popover
  source: https://github.com/primer/view_components/tree/main/app/components/primer/popover_component.rb
  parameters:
  - name: system_arguments
    type: Hash
    default: N/A
    description: "[System arguments](/system-arguments)"
- component: ProgressBar
  source: https://github.com/primer/view_components/tree/main/app/components/primer/progress_bar_component.rb
  parameters:
  - name: size
    type: Symbol
    default: "`:default`"
    description: One of `:default`, `:small`, or `:large`. Increases height.
  - name: system_arguments
    type: Hash
    default: N/A
    description: "[System arguments](/system-arguments)"
- component: State
  source: https://github.com/primer/view_components/tree/main/app/components/primer/state_component.rb
  parameters:
  - name: title
    type: String
    default: N/A
    description: "`title` HTML attribute."
  - name: scheme
    type: Symbol
    default: "`:default`"
    description: Background color. One of `:open`, `:closed`, `:merged`, `:default`,
      `:green`, `:red`, or `:purple`.
  - name: tag
    type: Symbol
    default: "`:span`"
    description: HTML tag for element. One of `:span` and `:div`.
  - name: size
    type: Symbol
    default: "`:default`"
    description: One of `:default` and `:small`.
  - name: system_arguments
    type: Hash
    default: N/A
    description: "[System arguments](/system-arguments)"
- component: Spinner
  source: https://github.com/primer/view_components/tree/main/app/components/primer/spinner_component.rb
  parameters:
  - name: size
    type: Symbol
    default: "`:medium`"
    description: One of `:small` (`16`), `:medium` (`32`), or `:large` (`64`).
- component: Subhead
  source: https://github.com/primer/view_components/tree/main/app/components/primer/subhead_component.rb
  parameters:
  - name: spacious
    type: Boolean
    default: "`false`"
    description: Whether to add spacing to the Subhead.
  - name: hide_border
    type: Boolean
    default: "`false`"
    description: Whether to hide the border under the heading.
  - name: system_arguments
    type: Hash
    default: N/A
    description: "[System arguments](/system-arguments)"
- component: TabContainer
  source: https://github.com/primer/view_components/tree/main/app/components/primer/tab_container_component.rb
  parameters:
  - name: system_arguments
    type: Hash
    default: N/A
    description: "[System arguments](/system-arguments)"
- component: TabNav
  source: https://github.com/primer/view_components/tree/main/app/components/primer/tab_nav_component.rb
  parameters:
  - name: label
    type: String
    default: N/A
    description: Used to set the `aria-label` on the top level `<nav>` element.
  - name: with_panel
    type: Boolean
    default: "`false`"
    description: Whether the TabNav should navigate through pages or panels.
  - name: system_arguments
    type: Hash
    default: N/A
    description: "[System arguments](/system-arguments)"
- component: Text
  source: https://github.com/primer/view_components/tree/main/app/components/primer/text_component.rb
  parameters:
  - name: tag
    type: Symbol
    default: "`:span`"
    description: ''
  - name: system_arguments
    type: Hash
    default: N/A
    description: "[System arguments](/system-arguments)"
- component: TimeAgo
  source: https://github.com/primer/view_components/tree/main/app/components/primer/time_ago_component.rb
  parameters:
  - name: time
    type: Time
    default: N/A
    description: The time to be formatted
  - name: micro
    type: Boolean
    default: "`false`"
    description: If true then the text will be formatted in "micro" mode, using as
      few characters as possible
  - name: system_arguments
    type: Hash
    default: N/A
    description: "[System arguments](/system-arguments)"
- component: TimelineItem
  source: https://github.com/primer/view_components/tree/main/app/components/primer/timeline_item_component.rb
  parameters:
  - name: condensed
    type: Boolean
    default: "`false`"
    description: Reduce the vertical padding and remove the background from the badge
      item. Most commonly used in commits.
  - name: system_arguments
    type: Hash
    default: N/A
    description: "[System arguments](/system-arguments)"
- component: Tooltip
  source: https://github.com/primer/view_components/tree/main/app/components/primer/tooltip_component.rb
  parameters:
  - name: label
    type: String
    default: N/A
    description: the text to appear in the tooltip
  - name: direction
    type: String
    default: "`:n`"
    description: Direction of the tooltip. One of `:n`, `:nw`, `:ne`, `:w`, `:e`,
      `:sw`, `:s`, or `:se`.
  - name: align
    type: String
    default: "`:default`"
    description: Align tooltips to the left or right of an element, combined with
      a `direction` to specify north or south. One of `:default`, `:left_1`, `:right_1`,
      `:left_2`, or `:right_2`.
  - name: multiline
    type: Boolean
    default: "`false`"
    description: Use this when you have long content
  - name: no_delay
    type: Boolean
    default: "`false`"
    description: By default the tooltips have a slight delay before appearing. Set
      true to override this
  - name: system_arguments
    type: Hash
    default: N/A
    description: "[System arguments](/system-arguments)"
- component: Truncate
  source: https://github.com/primer/view_components/tree/main/app/components/primer/truncate.rb
  parameters:
  - name: inline
    type: Boolean
    default: "`false`"
    description: Whether the element is inline (or inline-block).
  - name: expandable
    type: Boolean
    default: "`false`"
    description: Whether the entire string should be revealed on hover. Can only be
      used in conjunction with `inline`.
  - name: max_width
    type: Integer
    default: "`nil`"
    description: Sets the max-width of the text.
  - name: system_arguments
    type: Hash
    default: N/A
    description: "[System arguments](/system-arguments)"
- component: UnderlineNav
  source: https://github.com/primer/view_components/tree/main/app/components/primer/underline_nav_component.rb
  parameters:
  - name: label
    type: String
    default: N/A
    description: The `aria-label` on top level `<nav>` element.
  - name: with_panel
    type: Boolean
    default: "`false`"
    description: Whether the TabNav should navigate through pages or panels.
  - name: align
    type: Symbol
    default: "`:left`"
    description: One of `:left` and `:right`. - Defaults to left
  - name: body_arguments
    type: Hash
    default: "`{ tag: BODY_TAG_DEFAULT }`"
    description: "[System arguments](/system-arguments) for the body wrapper."
  - name: system_arguments
    type: Hash
    default: N/A
    description: "[System arguments](/system-arguments)"<|MERGE_RESOLUTION|>--- conflicted
+++ resolved
@@ -1,5 +1,4 @@
 ---
-<<<<<<< HEAD
 - component: LocalTime
   source: https://github.com/primer/view_components/tree/main/app/components/primer/local_time.rb
   parameters:
@@ -39,7 +38,10 @@
     type: Symbol
     default: "`short`"
     description: One of `short` and `long`.
-=======
+  - name: system_arguments
+    type: Hash
+    default: N/A
+    description: "[System arguments](/system-arguments)"
 - component: ImageCrop
   source: https://github.com/primer/view_components/tree/main/app/components/primer/image_crop.rb
   parameters:
@@ -51,7 +53,6 @@
     type: Boolean
     default: "`true`"
     description: If the crop mask should be a circle. Defaults to true.
->>>>>>> 672175cc
   - name: system_arguments
     type: Hash
     default: N/A
