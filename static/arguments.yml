--- conflicted
+++ resolved
@@ -1,5 +1,4 @@
 ---
-<<<<<<< HEAD
 - component: LocalTime
   source: https://github.com/primer/view_components/tree/main/app/components/primer/local_time.rb
   parameters:
@@ -43,7 +42,6 @@
     type: Hash
     default: N/A
     description: "[System arguments](/system-arguments)"
-=======
 - component: OcticonSymbols
   source: https://github.com/primer/view_components/tree/main/app/components/primer/octicon_symbols_component.rb
   parameters:
@@ -52,7 +50,10 @@
     default: "`[]`"
     description: 'List of icons to render, in the format { symbol: :icon_name, size:
       :small }'
->>>>>>> 654cbb96
+  - name: system_arguments
+    type: Hash
+    default: N/A
+    description: "[System arguments](/system-arguments)"
 - component: ImageCrop
   source: https://github.com/primer/view_components/tree/main/app/components/primer/image_crop.rb
   parameters:
