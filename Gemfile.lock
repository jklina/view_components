--- conflicted
+++ resolved
@@ -1,13 +1,9 @@
 PATH
   remote: .
   specs:
-<<<<<<< HEAD
-    primer_view_components (0.0.32)
+    primer_view_components (0.0.34)
       actionview (>= 5.0.0)
       activesupport (>= 5.0.0)
-=======
-    primer_view_components (0.0.34)
->>>>>>> 98e6c5b9
       octicons_helper (>= 9.0.0, < 13.0.0)
       view_component (>= 2.0.0, < 3.0)
 
@@ -121,12 +117,9 @@
     marcel (0.3.3)
       mimemagic (~> 0.3.2)
     method_source (1.0.0)
-<<<<<<< HEAD
-    mimemagic (0.3.6)
-=======
-    mimemagic (0.3.8)
+    mimemagic (0.3.10)
       nokogiri (~> 1)
->>>>>>> 98e6c5b9
+      rake
     mini_mime (1.0.2)
     mini_portile2 (2.5.0)
     minitest (5.14.4)
