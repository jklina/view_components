# frozen_string_literal: true

module Primer
  # Use Primer::SpinnerComponent to let users know that content is being loaded.
  class SpinnerComponent < Primer::Component

    DEFAULT_SIZE = :medium
    SIZE_MAPPINGS = {
      :small => 16,
      DEFAULT_SIZE => 32,
      :large => 64,
    }.freeze
    SIZE_OPTIONS = SIZE_MAPPINGS.keys

    #
    # @example 48|Default
    #   <%= render(Primer::SpinnerComponent.new) %>
    #
    # @example 32|Small
    #   <%= render(Primer::SpinnerComponent.new(size: :small)) %>
    #
    # @example 80|Large
    #   <%= render(Primer::SpinnerComponent.new(size: :large)) %>
    #
    # @param size [Symbol] Sets the size of the spinner
    def initialize(size: DEFAULT_SIZE, **kwargs)
      @kwargs = kwargs
<<<<<<< HEAD
      @kwargs[:tag] ||= :svg
      @kwargs[:width] = SIZE_MAPPINGS[fetch_or_fallback(SIZE_OPTIONS, size, DEFAULT_SIZE)]
      @kwargs[:height] = SIZE_MAPPINGS[fetch_or_fallback(SIZE_OPTIONS, size, DEFAULT_SIZE)]
=======
      @kwargs[:tag] = :svg
      @kwargs[:width] = size
      @kwargs[:height] = size
>>>>>>> beeba399
      @kwargs[:viewBox] = "0 0 16 16"
      @kwargs[:fill] = :none
      # Setting `box-sizing: content-box` allows consumers to add padding
      # to the spinner without shrinking the icon
      @kwargs[:style] = "box-sizing: content-box; color: var(--color-icon-primary);"
    end
  end
end<|MERGE_RESOLUTION|>--- conflicted
+++ resolved
@@ -25,15 +25,9 @@
     # @param size [Symbol] Sets the size of the spinner
     def initialize(size: DEFAULT_SIZE, **kwargs)
       @kwargs = kwargs
-<<<<<<< HEAD
-      @kwargs[:tag] ||= :svg
+      @kwargs[:tag] = :svg
       @kwargs[:width] = SIZE_MAPPINGS[fetch_or_fallback(SIZE_OPTIONS, size, DEFAULT_SIZE)]
       @kwargs[:height] = SIZE_MAPPINGS[fetch_or_fallback(SIZE_OPTIONS, size, DEFAULT_SIZE)]
-=======
-      @kwargs[:tag] = :svg
-      @kwargs[:width] = size
-      @kwargs[:height] = size
->>>>>>> beeba399
       @kwargs[:viewBox] = "0 0 16 16"
       @kwargs[:fill] = :none
       # Setting `box-sizing: content-box` allows consumers to add padding
