# frozen_string_literal: true

module Primer
  # Use the Heading component to wrap a component that will create a heading element
  class HeadingComponent < Primer::Component
<<<<<<< HEAD
    view_helper :heading

    # @example auto|Default
=======
    # @example Default
>>>>>>> 542e08bc
    #   <%= render(Primer::HeadingComponent.new) { "H1 Text" } %>
    #   <%= render(Primer::HeadingComponent.new(tag: :h2)) { "H2 Text" } %>
    #   <%= render(Primer::HeadingComponent.new(tag: :h3)) { "H3 Text" } %>
    #
    # @param system_arguments [Hash] <%= link_to_system_arguments_docs %>
    def initialize(**system_arguments)
      @system_arguments = system_arguments
      @system_arguments[:tag] ||= :h1
    end

    def call
      render(Primer::BaseComponent.new(**@system_arguments)) { content }
    end
  end
end<|MERGE_RESOLUTION|>--- conflicted
+++ resolved
@@ -3,13 +3,9 @@
 module Primer
   # Use the Heading component to wrap a component that will create a heading element
   class HeadingComponent < Primer::Component
-<<<<<<< HEAD
     view_helper :heading
 
-    # @example auto|Default
-=======
     # @example Default
->>>>>>> 542e08bc
     #   <%= render(Primer::HeadingComponent.new) { "H1 Text" } %>
     #   <%= render(Primer::HeadingComponent.new(tag: :h2)) { "H2 Text" } %>
     #   <%= render(Primer::HeadingComponent.new(tag: :h3)) { "H3 Text" } %>
