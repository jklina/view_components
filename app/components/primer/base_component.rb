# frozen_string_literal: true

module Primer
  # All Primer ViewComponents accept a standard set of options called system arguments, mimicking the [styled-system API](https://styled-system.com/table) used by [Primer React](https://primer.style/components/system-props).
  #
  # Under the hood, system arguments are [mapped](https://github.com/primer/view_components/blob/main/app/lib/primer/classify.rb) to Primer CSS classes, with any remaining options passed to Rails' [`content_tag`](https://api.rubyonrails.org/classes/ActionView/Helpers/TagHelper.html#method-i-content_tag).
  #
  # ## Responsive values
  #
  # To apply different values across responsive breakpoints, pass an array with up to five values in the order `[default, small, medium, large, xlarge]`. To skip a breakpoint, pass `nil`.
  #
  # For example:
  #
  # ```erb
  # <%= render Primer::HeadingComponent.new(mt: [0, nil, nil, 4, 2]) do %>
  #   Hello world
  # <% end %>
  # ```
  #
  # Renders:
  #
  # ```html
  # <h1 class="mt-0 mt-lg-4 mt-xl-2">Hello world</h1>
  # ```
  class BaseComponent < Primer::Component
    status :beta

<<<<<<< HEAD
    # @param test_selector [String] Adds `data-test-selector='given value'` in non-Production environments for testing purposes.
    #
    # @param m [Integer] Margin. <%= one_of((-6..6).to_a) %>
    # @param mt [Integer] Margin top. <%= one_of((-6..6).to_a) %>
    # @param mr [Integer] Margin right. <%= one_of((-6..6).to_a) %>
    # @param mb [Integer] Margin bottom. <%= one_of((-6..6).to_a) %>
    # @param ml [Integer] Margin left. <%= one_of((-6..6).to_a) %>
    # @param mx [Integer] Horizontal margins. <%= one_of((-6..6).to_a + [:auto]) %>
    # @param my [Integer] Vertical margins. <%= one_of((-6..6).to_a) %>
    # @param p [Integer] Padding. <%= one_of((0..6).to_a) %>
    # @param pt [Integer] Padding left. <%= one_of((0..6).to_a) %>
    # @param pr [Integer] Padding right. <%= one_of((0..6).to_a) %>
    # @param pb [Integer] Padding bottom. <%= one_of((0..6).to_a) %>
    # @param pl [Integer] Padding left. <%= one_of((0..6).to_a) %>
    # @param px [Integer] Horizontal padding. <%= one_of((0..6).to_a) %>
    # @param py [Integer] Vertical padding. <%= one_of((0..6).to_a) %>
    #
    # @param position [Symbol] <%= one_of([:relative, :absolute, :fixed]) %>
    #
    # @param top [Boolean] If `false`, sets `top: 0`.
    # @param right [Boolean] If `false`, sets `right: 0`.
    # @param bottom [Boolean] If `false`, sets `bottom: 0`.
    # @param left [Boolean] If `false`, sets `left: 0`.
    #
    # @param display [Symbol] <%= one_of([:none, :block, :flex, :inline, :inline_block, :table, :table_cell]) %>
    #
    # @param v [Symbol] Visibility. <%= one_of([:hidden, :visible]) %>
    #
    # @param hide [Symbol] Hide the element at a specific breakpoint. <%= one_of([:sm, :md, :lg, :xl]) %>
    #
    # @param vertical_align [Symbol] <%= one_of([:baseline, :top, :middle, :bottom, :text_top, :text_bottom]) %>
    #
    # @param float [Symbol] <%= one_of([:left, :right]) %>
    #
    # @param col [Integer] Number of columns.
    #
    # @param underline [Boolean] Whether text should be underlined.
    #
    # @param color [Symbol] Text color. <br /> <%= one_of(Primer::Classify::FunctionalTextColors::OPTIONS) %> <br /> Deprecated options: <%= one_of(Primer::Classify::FunctionalTextColors::DEPRECATED_OPTIONS) %>
    # @param bg [String, Symbol] Background color. Accepts either a hex value as a String or a color name as a Symbol.
    #
    # @param box_shadow [Boolean, Symbol] Box shadow. <%= one_of([true, :medium, :large, :extra_large, :none]) %>
    # @param border [Symbol] <%= one_of([:left, :top, :bottom, :right, :y, :x, true]) %>
    # @param border_color [Symbol] <%= one_of(Primer::Classify::FunctionalBorderColors::OPTIONS) %> <br /> Deprecated options: <%= one_of(Primer::Classify::FunctionalBorderColors::DEPRECATED_OPTIONS) %>
    # @param border_top [Integer] Set to `0` to remove the top border.
    # @param border_bottom [Integer] Set to `0` to remove the bottom border.
    # @param border_left [Integer] Set to `0` to remove the left border.
    # @param border_right [Integer] Set to `0` to remove the right border.
    # @param border_radius [Integer] <%= one_of([0, 1, 2, 3]) %>
    #
    # @param font_size [String, Integer] <%= one_of(["00", 0, 1, 2, 3, 4, 5, 6]) %>
    # @param text_align [Symbol] Text alignment. <%= one_of([:left, :right, :center]) %>
    # @param font_weight [Symbol] Font weight. <%= one_of([:light, :normal, :bold]) %>
    #
    # @param flex [Integer, Symbol] <%= one_of([1, :auto]) %>
    # @param flex_grow [Integer] To enable, set to `0`.
    # @param flex_shrink [Integer] To enable, set to `0`.
    # @param align_self [Symbol] <%= one_of([:auto, :start, :end, :center, :baseline, :stretch]) %>
    # @param justify_content [Symbol] <%= one_of([:flex_start, :flex_end, :center, :space_between, :space_around]) %>
    # @param align_items [Symbol] <%= one_of([:flex_start, :flex_end, :center, :baseline, :stretch]) %>
    # @param width [Symbol] <%= one_of([:fit, :fill]) %>
    # @param height [Symbol] <%= one_of([:fit, :fill]) %>
    #
    # @param word_break [Symbol] Whether to break words on line breaks. Can only be `:break_all`.
    #
    # @param animation [Symbol] <%= one_of([:fade_in, :fade_out, :fade_up, :fade_down, :scale_in, :pulse, :grow_x, :grow]) %>
    #
    # @param tag [Symbol] HTML tag name to be passed to `tag.send`.
    # @param classes [String] CSS class name value to be concatenated with generated Primer CSS classes.
=======
    include TestSelectorHelper

    # ## HTML attributes
    #
    # System arguments include most HTML attributes. For example:
    #
    # | Name | Type | Description |
    # | :- | :- | :- |
    # | `aria` | `Hash` | Aria attributes: `aria: { label: "foo" }` renders `aria-label='foo'`. |
    # | `data` | `Hash` | Data attributes: `data: { foo: :bar }` renders `data-foo='bar'`. |
    # | `height` | `Integer` | Height. |
    # | `hidden` | `Boolean` | Whether to assign the `hidden` attribute. |
    # | `style` | `String` | Inline styles. |
    # | `title` | `String` | The `title` attribute. |
    # | `width` | `Integer` | Width. |
    #
    # ## Animation
    #
    # | Name | Type | Description |
    # | :- | :- | :- |
    # | `animation` | Symbol | <%= one_of([:fade_in, :fade_out, :fade_up, :fade_down, :scale_in, :pulse, :grow_x, :grow]) %> |
    #
    # ## Border
    #
    # | Name | Type | Description |
    # | :- | :- | :- |
    # | `border_bottom` | Integer | Set to `0` to remove the bottom border. |
    # | `border_left` | Integer | Set to `0` to remove the left border. |
    # | `border_radius` | Integer | <%= one_of([0, 1, 2, 3]) %> |
    # | `border_right` | Integer | Set to `0` to remove the right border. |
    # | `border_top` | Integer | Set to `0` to remove the top border. |
    # | `border` | Symbol | <%= one_of([:left, :top, :bottom, :right, :y, :x, true]) %> |
    # | `box_shadow` | Boolean, Symbol | Box shadow. <%= one_of([true, :medium, :large, :extra_large, :none]) %> |
    #
    # ## Color
    #
    # | Name | Type | Description |
    # | :- | :- | :- |
    # | `bg` | String, Symbol | Background color. Accepts either a hex value as a String or <%= one_of(Primer::Classify::FunctionalBorderColors::OPTIONS, lower: true) %> |
    # | `border_color` | Symbol | Border color. <%= one_of(Primer::Classify::FunctionalBorderColors::OPTIONS) %> |
    # | `color` | Symbol | Text color. <%= one_of(Primer::Classify::FunctionalTextColors::OPTIONS) %> |
    #
    # ## Flex
    #
    # | Name | Type | Description |
    # | :- | :- | :- |
    # | `align_items` | Symbol | <%= one_of([:flex_start, :flex_end, :center, :baseline, :stretch]) %> |
    # | `align_self` | Symbol | <%= one_of([:auto, :start, :end, :center, :baseline, :stretch]) %> |
    # | `flex_grow` | Integer | To enable, set to `0`. |
    # | `flex_shrink` | Integer | To enable, set to `0`. |
    # | `flex` | Integer, Symbol | <%= one_of([1, :auto]) %> |
    # | `justify_content` | Symbol | <%= one_of([:flex_start, :flex_end, :center, :space_between, :space_around]) %> |
    # | `width` | Symbol | <%= one_of([:fit, :fill]) %> |
    #
    # ## Grid
    #
    # | Name | Type | Description |
    # | :- | :- | :- |
    # | `col` | Integer | Number of columns. |
    #
    # ## Layout
    #
    # | Name | Type | Description |
    # | :- | :- | :- |
    # | `display` | Symbol | <%= one_of([:none, :block, :flex, :inline, :inline_block, :table, :table_cell]) %> |
    # | `height` | Symbol | <%= one_of([:fit, :fill]) %> |
    # | `hide` | Symbol | Hide the element at a specific breakpoint. <%= one_of([:sm, :md, :lg, :xl]) %> |
    # | `v` | Symbol | Visibility. <%= one_of([:hidden, :visible]) %> |
    # | `vertical_align` | Symbol | <%= one_of([:baseline, :top, :middle, :bottom, :text_top, :text_bottom]) %> |
    #
    # ## Position
    #
    # | Name | Type | Description |
    # | :- | :- | :- |
    # | `bottom` | Boolean | If `false`, sets `bottom: 0`. |
    # | `float` | Symbol | <%= one_of([:left, :right]) %> |
    # | `left` | Boolean | If `false`, sets `left: 0`. |
    # | `position` | Symbol | <%= one_of([:relative, :absolute, :fixed]) %> |
    # | `right` | Boolean | If `false`, sets `right: 0`. |
    # | `top` | Boolean | If `false`, sets `top: 0`. |
    #
    # ## Spacing
    #
    # | Name | Type | Description |
    # | :- | :- | :- |
    # | `m` | Integer | Margin. <%= one_of(Primer::Classify::Spacing::MAPPINGS[:m]) %> |
    # | `mb` | Integer | Margin bottom. <%= one_of(Primer::Classify::Spacing::MAPPINGS[:mb]) %> |
    # | `ml` | Integer | Margin left. <%= one_of(Primer::Classify::Spacing::MAPPINGS[:ml]) %> |
    # | `mr` | Integer | Margin right. <%= one_of(Primer::Classify::Spacing::MAPPINGS[:mr]) %> |
    # | `mt` | Integer | Margin top. <%= one_of(Primer::Classify::Spacing::MAPPINGS[:mt]) %> |
    # | `mx` | Integer | Horizontal margins. <%= one_of(Primer::Classify::Spacing::MAPPINGS[:mx]) %> |
    # | `my` | Integer | Vertical margins. <%= one_of(Primer::Classify::Spacing::MAPPINGS[:my]) %> |
    # | `p` | Integer | Padding. <%= one_of(Primer::Classify::Spacing::MAPPINGS[:p]) %> |
    # | `pb` | Integer | Padding bottom. <%= one_of(Primer::Classify::Spacing::MAPPINGS[:pb]) %> |
    # | `pl` | Integer | Padding left. <%= one_of(Primer::Classify::Spacing::MAPPINGS[:pl]) %> |
    # | `pr` | Integer | Padding right. <%= one_of(Primer::Classify::Spacing::MAPPINGS[:pr]) %> |
    # | `pt` | Integer | Padding left. <%= one_of(Primer::Classify::Spacing::MAPPINGS[:pt]) %> |
    # | `px` | Integer | Horizontal padding. <%= one_of(Primer::Classify::Spacing::MAPPINGS[:px]) %> |
    # | `py` | Integer | Vertical padding. <%= one_of(Primer::Classify::Spacing::MAPPINGS[:py]) %> |
    #
    # ## Typography
    #
    # | Name | Type | Description |
    # | :- | :- | :- |
    # | `font_size` | String, Integer | <%= one_of(["00", 0, 1, 2, 3, 4, 5, 6]) %> |
    # | `font_weight` | Symbol | Font weight. <%= one_of([:light, :normal, :bold]) %> |
    # | `text_align` | Symbol | Text alignment. <%= one_of([:left, :right, :center]) %> |
    # | `underline` | Boolean | Whether text should be underlined. |
    # | `word_break` | Symbol | Whether to break words on line breaks. Can only be `:break_all`. |
    #
    # ## Other
    #
    # | Name | Type | Description |
    # | :- | :- | :- |
    # | classes | String | CSS class name value to be concatenated with generated Primer CSS classes. |
    # | tag | Symbol | HTML tag name to be passed to `content_tag`. |
    # | test_selector | String | Adds `data-test-selector='given value'` in non-Production environments for testing purposes. |
>>>>>>> 98e6c5b9
    def initialize(tag:, classes: nil, **system_arguments)
      @tag = tag
      @result = Primer::Classify.call(**system_arguments.merge(classes: classes))

      # Filter out Primer keys so they don't get assigned as HTML attributes
      @content_tag_args = add_test_selector(system_arguments).except(*Primer::Classify::VALID_KEYS)
    end

    def call
      content_tag(@tag, content, @content_tag_args.merge(@result))
    end
  end
end<|MERGE_RESOLUTION|>--- conflicted
+++ resolved
@@ -24,79 +24,6 @@
   # ```
   class BaseComponent < Primer::Component
     status :beta
-
-<<<<<<< HEAD
-    # @param test_selector [String] Adds `data-test-selector='given value'` in non-Production environments for testing purposes.
-    #
-    # @param m [Integer] Margin. <%= one_of((-6..6).to_a) %>
-    # @param mt [Integer] Margin top. <%= one_of((-6..6).to_a) %>
-    # @param mr [Integer] Margin right. <%= one_of((-6..6).to_a) %>
-    # @param mb [Integer] Margin bottom. <%= one_of((-6..6).to_a) %>
-    # @param ml [Integer] Margin left. <%= one_of((-6..6).to_a) %>
-    # @param mx [Integer] Horizontal margins. <%= one_of((-6..6).to_a + [:auto]) %>
-    # @param my [Integer] Vertical margins. <%= one_of((-6..6).to_a) %>
-    # @param p [Integer] Padding. <%= one_of((0..6).to_a) %>
-    # @param pt [Integer] Padding left. <%= one_of((0..6).to_a) %>
-    # @param pr [Integer] Padding right. <%= one_of((0..6).to_a) %>
-    # @param pb [Integer] Padding bottom. <%= one_of((0..6).to_a) %>
-    # @param pl [Integer] Padding left. <%= one_of((0..6).to_a) %>
-    # @param px [Integer] Horizontal padding. <%= one_of((0..6).to_a) %>
-    # @param py [Integer] Vertical padding. <%= one_of((0..6).to_a) %>
-    #
-    # @param position [Symbol] <%= one_of([:relative, :absolute, :fixed]) %>
-    #
-    # @param top [Boolean] If `false`, sets `top: 0`.
-    # @param right [Boolean] If `false`, sets `right: 0`.
-    # @param bottom [Boolean] If `false`, sets `bottom: 0`.
-    # @param left [Boolean] If `false`, sets `left: 0`.
-    #
-    # @param display [Symbol] <%= one_of([:none, :block, :flex, :inline, :inline_block, :table, :table_cell]) %>
-    #
-    # @param v [Symbol] Visibility. <%= one_of([:hidden, :visible]) %>
-    #
-    # @param hide [Symbol] Hide the element at a specific breakpoint. <%= one_of([:sm, :md, :lg, :xl]) %>
-    #
-    # @param vertical_align [Symbol] <%= one_of([:baseline, :top, :middle, :bottom, :text_top, :text_bottom]) %>
-    #
-    # @param float [Symbol] <%= one_of([:left, :right]) %>
-    #
-    # @param col [Integer] Number of columns.
-    #
-    # @param underline [Boolean] Whether text should be underlined.
-    #
-    # @param color [Symbol] Text color. <br /> <%= one_of(Primer::Classify::FunctionalTextColors::OPTIONS) %> <br /> Deprecated options: <%= one_of(Primer::Classify::FunctionalTextColors::DEPRECATED_OPTIONS) %>
-    # @param bg [String, Symbol] Background color. Accepts either a hex value as a String or a color name as a Symbol.
-    #
-    # @param box_shadow [Boolean, Symbol] Box shadow. <%= one_of([true, :medium, :large, :extra_large, :none]) %>
-    # @param border [Symbol] <%= one_of([:left, :top, :bottom, :right, :y, :x, true]) %>
-    # @param border_color [Symbol] <%= one_of(Primer::Classify::FunctionalBorderColors::OPTIONS) %> <br /> Deprecated options: <%= one_of(Primer::Classify::FunctionalBorderColors::DEPRECATED_OPTIONS) %>
-    # @param border_top [Integer] Set to `0` to remove the top border.
-    # @param border_bottom [Integer] Set to `0` to remove the bottom border.
-    # @param border_left [Integer] Set to `0` to remove the left border.
-    # @param border_right [Integer] Set to `0` to remove the right border.
-    # @param border_radius [Integer] <%= one_of([0, 1, 2, 3]) %>
-    #
-    # @param font_size [String, Integer] <%= one_of(["00", 0, 1, 2, 3, 4, 5, 6]) %>
-    # @param text_align [Symbol] Text alignment. <%= one_of([:left, :right, :center]) %>
-    # @param font_weight [Symbol] Font weight. <%= one_of([:light, :normal, :bold]) %>
-    #
-    # @param flex [Integer, Symbol] <%= one_of([1, :auto]) %>
-    # @param flex_grow [Integer] To enable, set to `0`.
-    # @param flex_shrink [Integer] To enable, set to `0`.
-    # @param align_self [Symbol] <%= one_of([:auto, :start, :end, :center, :baseline, :stretch]) %>
-    # @param justify_content [Symbol] <%= one_of([:flex_start, :flex_end, :center, :space_between, :space_around]) %>
-    # @param align_items [Symbol] <%= one_of([:flex_start, :flex_end, :center, :baseline, :stretch]) %>
-    # @param width [Symbol] <%= one_of([:fit, :fill]) %>
-    # @param height [Symbol] <%= one_of([:fit, :fill]) %>
-    #
-    # @param word_break [Symbol] Whether to break words on line breaks. Can only be `:break_all`.
-    #
-    # @param animation [Symbol] <%= one_of([:fade_in, :fade_out, :fade_up, :fade_down, :scale_in, :pulse, :grow_x, :grow]) %>
-    #
-    # @param tag [Symbol] HTML tag name to be passed to `tag.send`.
-    # @param classes [String] CSS class name value to be concatenated with generated Primer CSS classes.
-=======
-    include TestSelectorHelper
 
     # ## HTML attributes
     #
@@ -213,7 +140,6 @@
     # | classes | String | CSS class name value to be concatenated with generated Primer CSS classes. |
     # | tag | Symbol | HTML tag name to be passed to `content_tag`. |
     # | test_selector | String | Adds `data-test-selector='given value'` in non-Production environments for testing purposes. |
->>>>>>> 98e6c5b9
     def initialize(tag:, classes: nil, **system_arguments)
       @tag = tag
       @result = Primer::Classify.call(**system_arguments.merge(classes: classes))
