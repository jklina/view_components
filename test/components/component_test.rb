--- conflicted
+++ resolved
@@ -67,13 +67,8 @@
       assert_selector("[data-ga-click='Foo,bar']", visible: false)
 
       # Ensure all slots accept Primer system_arguments
-<<<<<<< HEAD
-      if component.slots.any?
+      if component.respond_to?(:slots) && component.slots.any?
         result = render_inline(component.new(**args)) do |c|
-=======
-      if component.respond_to?(:slots) && component.slots.any?
-        render_inline(component.new(**args)) do |c|
->>>>>>> f31da027
           component.slots.each do |slot_name, slot_attributes|
             c.slot(
               slot_name,
