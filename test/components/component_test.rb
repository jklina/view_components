# frozen_string_literal: true

require "test_helper"

class PrimerComponentTest < Minitest::Test
  include Primer::ComponentTestHelpers

  # Components with any arguments necessary to make them render
  COMPONENTS_WITH_ARGS = [
    [Primer::AvatarComponent, { alt: "github", src: "https://github.com/github.png" }],
    [Primer::BaseComponent, { tag: :div }],
    [Primer::BlankslateComponent, { title: "Foo" }],
    [Primer::BorderBoxComponent, {}, proc { |component| component.slot(:header) { "Foo" } }],
    [Primer::BoxComponent, {}],
    [Primer::BreadcrumbComponent, {}, proc { |component| component.slot(:item) { "Foo" } }],
    [Primer::ButtonComponent, {}],
    [Primer::CounterComponent, { count: 1 }],
    [Primer::DetailsComponent, {}, lambda do |component|
      component.slot(:summary) { "Foo" }
      component.slot(:body) { "Bar" }
    end],
    [Primer::DropdownMenuComponent, {}],
    [Primer::FlexComponent, {}],
    [Primer::FlashComponent, {}],
    [Primer::FlexItemComponent, { flex_auto: true }],
    [Primer::HeadingComponent, {}],
    [Primer::LabelComponent, { title: "Hello!" }],
    [Primer::LayoutComponent, {}],
    [Primer::LinkComponent, { href: "https://www.google.com" }],
    [Primer::OcticonComponent, { icon: "people" }],
    [Primer::PopoverComponent, {}, proc { |component| component.slot(:body) }],
    [Primer::ProgressBarComponent, {}, proc { |component| component.slot(:item) }],
    [Primer::SpinnerComponent, {}],
    [Primer::StateComponent, { title: "Open" }],
    [Primer::SubheadComponent, { heading: "Foo" }, proc { |component| component.slot(:heading) { "Foo" } }],
    [Primer::TextComponent, {}],
    [Primer::TimelineItemComponent, {}, proc { |component| component.slot(:body) { "Foo" } }],
    [Primer::UnderlineNavComponent, {}],
  ]

  def test_primer_components_provide_a_consistent_interface
    ignored_components = ["Primer::Component"]

    primer_component_files_count = Dir["app/**/*component.rb"].count
    assert_equal primer_component_files_count, COMPONENTS_WITH_ARGS.length + ignored_components.count, "Primer component added. Please update this test with an entry for your new component <3"

    COMPONENTS_WITH_ARGS.each do |component, args, proc|
      # component renders hash arguments
      render_component(component, { my: 4 }.merge(args), proc)
      assert_selector(".my-4")

      # component passes through class_names
      render_component(component, { classes: "foo" }.merge(args), proc)
      assert_selector(".foo")

      # component supports basic content_tag arguments
      render_component(component, { hidden: true }.merge(args), proc)
      assert_selector("[hidden]", visible: false)

      render_component(component, { "data-ga-click": "Foo,bar" }.merge(args), proc)
      assert_selector("[data-ga-click='Foo,bar']", visible: false)

      # Ensure all slots accept Primer kwargs
      if component.slots.any?
        render_inline(component.new(**args)) do |c|
          component.slots.each do |slot_name, slot_attributes|
            c.slot(
              slot_name,
              classes: "test-#{slot_name}",
              my: 1,
              hidden: true,
              "data-ga-click": "Foo,bar"
            ) { "foo" }
          end
        end

        component.slots.each do |slot_name, _attrs|
          assert_selector(".test-#{slot_name}.my-1[hidden][data-ga-click='Foo,bar']", visible: false)
        end
      end
    end
  end

  def test_components_storybook_count
    # Should be deprecated each time a new storybook is added to a component
    # Should be incremented if a new view component is added without a storybook
<<<<<<< HEAD
    expected_missing_stories = 10

=======
    expected_missing_stories = 9
>>>>>>> 1289eeba
    expected_components_count = COMPONENTS_WITH_ARGS.length

    storybook_count = Dir[Rails.root.join("../stories/primer/**/*.rb")].length

    assert_equal expected_components_count, storybook_count + expected_missing_stories
  end

  def render_component(component, args, proc)
    render_inline(component.new(**args)) do |c|
      proc.call(c) if proc.present?
    end
  end
end<|MERGE_RESOLUTION|>--- conflicted
+++ resolved
@@ -84,12 +84,7 @@
   def test_components_storybook_count
     # Should be deprecated each time a new storybook is added to a component
     # Should be incremented if a new view component is added without a storybook
-<<<<<<< HEAD
-    expected_missing_stories = 10
-
-=======
-    expected_missing_stories = 9
->>>>>>> 1289eeba
+    expected_missing_stories = 8
     expected_components_count = COMPONENTS_WITH_ARGS.length
 
     storybook_count = Dir[Rails.root.join("../stories/primer/**/*.rb")].length
