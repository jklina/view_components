# frozen_string_literal: true

require "test_helper"

class PrimerComponentTest < Minitest::Test
  include Primer::ComponentTestHelpers

  # Components with any arguments necessary to make them render
  COMPONENTS_WITH_ARGS = [
    [Primer::AvatarComponent, { alt: "github", src: "https://github.com/github.png" }],
    [Primer::BaseComponent, { tag: :div }],
    [Primer::BlankslateComponent, { title: "Foo" }],
    [Primer::BorderBoxComponent, {}, proc { |component| component.slot(:header) { "Foo" } }],
    [Primer::BoxComponent, {}],
    [Primer::BreadcrumbComponent, {}, proc { |component| component.slot(:item) { "Foo" } }],
    [Primer::ButtonComponent, {}],
    [Primer::CounterComponent, { count: 1 }],
    [Primer::DetailsComponent, {}, lambda do |component|
      component.slot(:summary) { "Foo" }
      component.slot(:body) { "Bar" }
    end],
    [Primer::DropdownMenuComponent, {}],
    [Primer::FlexComponent, {}],
    [Primer::FlashComponent, {}],
    [Primer::FlexItemComponent, { flex_auto: true }],
    [Primer::HeadingComponent, {}],
    [Primer::LabelComponent, { title: "Hello!" }],
    [Primer::LayoutComponent, {}],
    [Primer::LinkComponent, { href: "https://www.google.com" }],
    [Primer::OcticonComponent, { icon: "people" }],
    [Primer::PopoverComponent, {}, proc { |component| component.slot(:body) }],
    [Primer::ProgressBarComponent, {}, proc { |component| component.slot(:item) }],
    [Primer::SpinnerComponent, {}],
    [Primer::StateComponent, { title: "Open" }],
    [Primer::SubheadComponent, { heading: "Foo" }, proc { |component| component.slot(:heading) { "Foo" } }],
    [Primer::TextComponent, {}],
    [Primer::TimelineItemComponent, {}, proc { |component| component.slot(:body) { "Foo" } }],
    [Primer::UnderlineNavComponent, {}],
  ]

  def test_primer_components_provide_a_consistent_interface
    ignored_components = ["Primer::Component"]

    primer_component_files_count = Dir["app/**/*component.rb"].count
    assert_equal primer_component_files_count, COMPONENTS_WITH_ARGS.length + ignored_components.count, "Primer component added. Please update this test with an entry for your new component <3"

    COMPONENTS_WITH_ARGS.each do |component, args, proc|
      # component renders hash arguments
      render_component(component, { my: 4 }.merge(args), proc)
      assert_selector(".my-4")

      # component passes through class_names
      render_component(component, { classes: "foo" }.merge(args), proc)
      assert_selector(".foo")

      # component supports basic content_tag arguments
      render_component(component, { hidden: true }.merge(args), proc)
      assert_selector("[hidden]", visible: false)

      render_component(component, { "data-ga-click": "Foo,bar" }.merge(args), proc)
      assert_selector("[data-ga-click='Foo,bar']", visible: false)

      # Ensure all slots accept Primer kwargs
      if component.slots.any?
        render_inline(component.new(**args)) do |c|
          component.slots.each do |slot_name, slot_attributes|
            c.slot(
              slot_name,
              classes: "test-#{slot_name}",
              my: 1,
              hidden: true,
              "data-ga-click": "Foo,bar"
            ) { "foo" }
          end
        end

        component.slots.each do |slot_name, _attrs|
          assert_selector(".test-#{slot_name}.my-1[hidden][data-ga-click='Foo,bar']", visible: false)
        end
      end
    end
  end

  def test_components_storybook_count
<<<<<<< HEAD

    # Should be deprecated each time a new storybook is added to a component
    # Should be incremented if a new view component is added without a storybook
    expected_missing_stories = 9
=======
    # Should be Should be deprecated each time a new storybook is added to a component
    # Should be incremented if a new view component is added without a storybook
    expected_missing_stories = 10
>>>>>>> aee35371

    expected_components_count = COMPONENTS_WITH_ARGS.length

    storybook_count = Dir[Rails.root.join("../stories/primer/**/*.rb")].length

    assert_equal expected_components_count, storybook_count + expected_missing_stories
  end

  def render_component(component, args, proc)
    render_inline(component.new(**args)) do |c|
      proc.call(c) if proc.present?
    end
  end
end<|MERGE_RESOLUTION|>--- conflicted
+++ resolved
@@ -82,17 +82,9 @@
   end
 
   def test_components_storybook_count
-<<<<<<< HEAD
-
     # Should be deprecated each time a new storybook is added to a component
     # Should be incremented if a new view component is added without a storybook
     expected_missing_stories = 9
-=======
-    # Should be Should be deprecated each time a new storybook is added to a component
-    # Should be incremented if a new view component is added without a storybook
-    expected_missing_stories = 10
->>>>>>> aee35371
-
     expected_components_count = COMPONENTS_WITH_ARGS.length
 
     storybook_count = Dir[Rails.root.join("../stories/primer/**/*.rb")].length
