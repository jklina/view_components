--- conflicted
+++ resolved
@@ -14,11 +14,8 @@
     [Primer::BoxComponent, {}],
     [Primer::BreadcrumbComponent, {}, proc { |component| component.slot(:item) { "Foo" } }],
     [Primer::ButtonComponent, {}],
-<<<<<<< HEAD
+    [Primer::ButtonGroupComponent, {}, proc { |component| component.button { "Button" } }],
     [Primer::ButtonMarketingComponent, {}],
-=======
-    [Primer::ButtonGroupComponent, {}, proc { |component| component.button { "Button" } }],
->>>>>>> d464d1d8
     [Primer::CounterComponent, { count: 1 }],
     [Primer::DetailsComponent, {}, lambda do |component|
       component.slot(:summary) { "Foo" }
