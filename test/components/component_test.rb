--- conflicted
+++ resolved
@@ -7,11 +7,8 @@
 
   # Components with any arguments necessary to make them render
   COMPONENTS_WITH_ARGS = [
-<<<<<<< HEAD
     [Primer::ImageCrop, { src: "Foo" }],
-=======
     [Primer::IconButton, { icon: :star, "aria-label": "Label" }],
->>>>>>> ef6778a3
     [Primer::AutoComplete, { src: "Foo", id: "Bar" }, proc { |c| c.input(classes: "Baz") }],
     [Primer::AutoComplete::Item, { value: "Foo" }],
     [Primer::AvatarComponent, { alt: "github", src: "https://github.com/github.png" }],
