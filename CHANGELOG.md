--- conflicted
+++ resolved
@@ -2,13 +2,13 @@
 
 ## main
 
-<<<<<<< HEAD
 * Promote `BlankslateComponent` and `BaseComponent` to beta status.
-=======
+
+    *Simon Taranto*
+
 ## 0.0.25
 
 * Promote `SubheadComponent` to beta.
->>>>>>> 75f3af73
 
     *Simon Taranto*
 
