# CHANGELOG

## main

<<<<<<< HEAD
* Allow `UnderlineNav` tabs to be rendered as a `<ul><li>` list.

    *Manuel Puyol*

* _Accessibility:_ Don't add tab roles when `UnderlineNav` or `TabNav` use link redirects.
=======
* Add `p: :responsive` and `m: :auto` system arguments.

    *Manuel Puyol*

* Remove `my: :auto` and negative `m:` system arguments.
>>>>>>> 008a3dc3

    *Manuel Puyol*

## 0.0.33

* Remove `TabbedComponent` validation requiring a tab to be selected.

    *Manuel Puyol*

## 0.0.32

* Allow passing the icon name as a positional argument to `OcticonComponent`.

    *Manuel Puyol*

* Promote `TimeAgoComponent` to beta.

    *Manuel Puyol*

* **Breaking change**: Update `TabNav#tab` API to accept the tab content as a block and panel content as a slot.

    *Manuel Puyol*

* **Breaking change**: Update `UnderlineNavComponent` API be more strict and support `TabContainer`.

    *Manuel Puyol*

## 0.0.31

* Fix `Popover` bug where body was only returning the last line of the HTML.

    *Manuel Puyol, Blake Williams*

## 0.0.30

* Make `color:`, `bg:` and `border_color:` accept string values.

    *Manuel Puyol*

## 0.0.29

* Add `primer_time_ago` helper.

    *Simon Taranto*

* Add `silence_deprecations` config to supress deprecation warnings.

    *Manuel Puyol*

## 0.0.28

* Update `CounterComponent` to accept functional schemes `primary` and `secondary`. Deprecate `gray` and `light_gray` schemes.

    *Manuel Puyol*

* Add `force_functional_colors` option to convert colors to functional. This change includes a deprecation warning in non-production environments that warns about non functional color usage.

    *Manuel Puyol*

* Promote `DetailsComponent`, `HeadingComponent`, `TextComponent`, `TimelineItemComponent`, and
  `PopoverComponent` to beta status.

    *Simon Taranto*

* Update `LinkComponent`:
  * use `Link--muted` instead of `muted-link`.
  * accept `variant` and `underline` options.
  * accept `:span` as a tag.

    *Manuel Puyol*

* Add `AutoComplete` and `AutoCompleteItem` components.

    *Manuel Puyol*

* Publish types with npm package.

    *Keith Cirkel* & *Clay Miller*

* Fix `AvatarComponent` to apply classes to the link wrapper if present.

    *Steve Richert*

* Fix `AvatarComponent` to apply the `avatar-small` class rather than `avatar--small`.

    *Steve Richert*

* **Breaking change**: Updates `PopoverComponent` to use Slots V2.

    *Manuel Puyol*

## 0.0.27

* Promote `BreadcrumbComponent` and `ProgressBarComponent` to beta status.

    *Simon Taranto*

* Fix `OcticonComponent` not rendering `data-test-selector` correctly.

    *Manuel Puyol*

* Add `TimeAgo` component.

    *Keith Cirkel*

* **Breaking change**: Updates `UnderlineNavComponent` to use Slots V2.

    *Simon Taranto*

* **Breaking change**: Upgrade `LayoutComponent` to use Slots V2.

    *Simon Taranto*

## 0.0.26

* Fix `DetailsComponent` summary always being rendered as a `btn`.

    *Manuel Puyol*

* Promote `BlankslateComponent` and `BaseComponent` to beta status.

    *Simon Taranto*

## 0.0.25

* Promote `SubheadComponent` to beta.

    *Simon Taranto*

* Add deprecated `orange` and `purple` schemes to `LabelComponent`.

    *Manuel Puyol*

## 0.0.24

* Fix zeitwerk autoload integration.

    *Manuel Puyol*

* **Breaking change**: Upgrade `ProgressBarComponent` to use Slots V2.

    *Simon Taranto*

* **Breaking change**: Upgrade `BreadcrumbComponent` to use Slots V2.

    *Manuel Puyol*

## 0.0.23

* Remove node and yarn version requirements from `@primer/view-components`.

  *Manuel Puyol*

* **Breaking change**: Upgrade `SubheadComponent` to use Slots V2.

    *Simon Taranto*

* **Breaking change**: Update `LabelComponent` to use only functional color
  supportive scheme keys. The component no longer accepts colors (`:gray`, for
  example) but only functional schemes (`primary`, for example).
  `LabelComponent` is promoted to beta status.

  *Simon Taranto*

## 0.0.22

* Add view helpers to easily render Primer components.

    *Manuel Puyol*

* Add `TabContainer` and `TabNav` components.

    *Manuel Puyol*

* Promote `StateComponent` to beta.

    *Simon Taranto*

* **Breaking change**: Upgrade `BorderBoxComponent` to use Slots V2.

    *Manuel Puyol*

* **Breaking change**: Upgrade `StateComponent` to support functional colors. This change requires using [@primer/css-next](https://www.npmjs.com/package/@primer/css-next). The required changes will be upstreamed to @primer/css at a later date.

    *Simon Taranto*

* **Breaking change**: Upgrade `DetailsComponent` to use Slots V2.

    *Simon Taranto*

## 0.0.21

* **Breaking change**: Upgrade `FlashComponent` to use Slots V2.

    *Joel Hawksley, Simon Taranto*

* **Breaking change**: Upgrade `BlankslateComponent` to use Slots V2.

    *Manuel Puyol*

* **Breaking change**: Upgrade `TimelineItemComponent` to use Slots V2.

    *Manuel Puyol*

## 0.0.20

* Fix bug when empty string was passed to Classify.

    *Manuel Puyol*

## 0.0.19

* Add support for functional colors to `color` system argument.

    *Jake Shorty*

* Add `AvatarStack`, `Dropdown`, `Markdown` and `Menu` components.

    *Manuel Puyol*

* Deprecate `DropdownMenuComponent`.

    *Manuel Puyol*

* Fix `Avatar` bug when used with links.

    *Manuel Puyol*

* Add cache for common Primer values.

    *Blake Williams*

* Add support for `octicons_helper` v12.

    *Cole Bemis*

* Add support for `border: true` to apply the `border` class.

    *Simon Taranto*

* Promote `Avatar`, `Link`, and `Counter` components to beta.

    *Simon Taranto*

* **Breaking change**: Drop support for Ruby 2.4.

    *Simon Taranto*

## 0.0.18

* Add `border_radius` system argument.

    *Ash Guillaume*

* Add `animation` system argument.

    *Manuel Puyol*

* Add `Truncate`, `ButtonGroup` and `ButtonMarketing` components.

    *Manuel Puyol*

* Add `Tooltip` component.

    *Simon Taranto*

## 0.0.17

* Ensure all components support inline styles.

    *Joel Hawksley*

## 0.0.16

* Adding a `spinner` slot to the `BlankslateComponent` that uses the `SpinnerComponent` added in `0.0.10`.

    *Jon Rohan*

* Bumping node engine to version `15.x`

    *Jon Rohan*

## 0.0.15

* Add ability to disable `limit` on Counter.

    *Christian Giordano*

* Rename `v` system argument to `visibility`.

    *Joel Hawksley*

## 0.0.14

* Add functional colors to Label.

    *Joel Hawksley*

## 0.0.13

* Add support for `xl` breakpoint.

    *Joel Hawksley*

## 0.0.12

* Adds support for disabling inline box-sizing style for `SpinnerComponent` via style parameter `Primer::SpinnerComponent.new(style: nil)`.

    *Chris Wilson*

## 0.0.11

* Renames DetailsComponent::OVERLAY_DEFAULT to DetailsComponent::NO_OVERLAY to more correctly describe its value.

    *Justin Kenyon*

## 0.0.10

* Add SpinnerComponent

    *Cole Bemis*

## 0.0.9

* BREAKING CHANGE: OcticonComponent no longer accepts `class` parameter; use `classes` instead.

    *heynan0*

## 0.0.8

* Add support for border margins, such as: `border_top: 0`.

    *Natasha Umer*

* Add FlashComponent and OcticonComponent.

    *Joel Hawksley*

* BREAKING CHANGE: BlankslateComponent accepts `icon_size` instead of `icon_height`.

    *Joel Hawksley*

## 0.0.7

* Use `octicons_helper` v11.0.0.

    *Joel Hawksley*

## 0.0.6

* Updated the invalid class name error message

    *emplums*

* Updated README with testing instructions

    *emplums*

* Add large and spacious option to BlankslateComponent

    *simurai*

* Add option for `ButtonComponent` to render a `summary` tag

    *Manuel Puyol*

* BREAKING CHANGE: Changed `DetailsComponent` summary and body to be slots

    *Manuel Puyol*

## 0.0.5

* Add support for box_shadow
* Add components:
  * Popover

    *Sarah Vessels*

## 0.0.4

* Added support for mx: and my: :auto.

    *Christian Giordano*

* Added support for custom layout sizes.

    *Manuel Puyol*

## 0.0.3

* Add support for responsive `float` system argument.

    *Joel Hawksley*

* Add components:
  * Avatar
  * Blankslate

    *Manuel Puyol, Ben Emdon*

## 0.0.1

* Add initial gem configuration.

    *Manuel Puyol, Joel Hawksley*

* Add demo app and storybook to test

    *Manuel Puyol*

* Add Classify, FetchOrFallback and ClassName helpers

    *Manuel Puyol*

* Add components:
  * BorderBox
  * Box
  * Breadcrumb
  * Button
  * Counter
  * Details
  * Dropdown
  * Flex
  * FlexItem
  * Heading
  * Label
  * Layout
  * Link
  * ProgressBar
  * State
  * Subhead
  * Text
  * TimelineItem
  * UnderlineNav

    *Manuel Puyol*<|MERGE_RESOLUTION|>--- conflicted
+++ resolved
@@ -2,19 +2,19 @@
 
 ## main
 
-<<<<<<< HEAD
 * Allow `UnderlineNav` tabs to be rendered as a `<ul><li>` list.
 
     *Manuel Puyol*
 
 * _Accessibility:_ Don't add tab roles when `UnderlineNav` or `TabNav` use link redirects.
-=======
+
+    *Manuel Puyol*
+
 * Add `p: :responsive` and `m: :auto` system arguments.
 
     *Manuel Puyol*
 
 * Remove `my: :auto` and negative `m:` system arguments.
->>>>>>> 008a3dc3
 
     *Manuel Puyol*
 
