--- conflicted
+++ resolved
@@ -2,7 +2,10 @@
 
 ## main
 
-<<<<<<< HEAD
+* Add support for functional colors to `color` system argument.
+
+    *Jake Shorty
+
 * Add `Dropdown` component.
 
     *Manuel Puyol*
@@ -10,11 +13,6 @@
 * Deprecate `DropdownMenuComponent`.
 
     *Manuel Puyol*
-=======
-* Add support for functional colors to `color` system argument.
-
-    *Jake Shorty*
->>>>>>> 17d13632
 
 ## 0.0.18
 
