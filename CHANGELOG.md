# CHANGELOG

## main

### Changes

<<<<<<< HEAD
* Promote `IconButton` to beta.

    *Manuel Puyol*

* Add `box` argument to `IconButton`.
=======
* Promote `Markdown` to beta.
>>>>>>> 9201627c

    *Manuel Puyol*

### Bug fixes

* Fix `IconButton` raising when `aria-label` was provided using an object.

    *Manuel Puyol*

### Deprecations

* Deprecate `Flex` in favor of `BoxComponent`.

    *Manuel Puyol*

### Breaking Changes

* Remove non-functional `width` and `height` `:fill` option.

    *Jon Rohan*, *Joel Hawksley*

* Restrict `Subhead` `heading` slot tag to `div` and `h1`-`h6`.

    *Kate Higa*

* Restrict `Blankslate` tag to `div`.

    *Kate Higa*

* Explicitly limit tag for `AvatarStack` to `:div` and `:span`.

    *Kate Higa*

* Rename `MarkdownComponent` to `Markdown`.

    *Manuel Puyol*

## 0.0.39

* Promote `CloseButton` to beta.

    *Manuel Puyol*

* Update `ClipboardCopy` to not toggle icons unless they both exist.

    *Kristjan Oddsson*

* Add `icon` and `counter` slots to `ButtonComponent`.

    *Manuel Puyol*

* Create `IconButton` component.

    *Manuel Puyol*

* Removing trailing whitespace from output of `class=""` Classify generation.

    *Jon Rohan*

* Deprecate `FlexItem` in favor of `BoxComponent`.

    *Manuel Puyol*

* Dropping requirement of `octicons_helper` and updating `OcticonComponent` to use `octicon` gem directly.

    *Jon Rohan*

* **Breaking change:** Remove `:overlay` option from `border_color`.

    *Simon Luthi*

## 0.0.38

* Extract `BaseButton` component.

    *Manuel Puyol*

* Add default `aria-label` of "Close" to `CloseButton` component.

    *Kate Higa*

* Set button variants in the `ButtonGroup` parent.

    *Manuel Puyol*

* Create `ClipboardCopy` component.

    *Kristjan Oddsson*

* **Breaking change:** Rename `ButtonGroupComponent` to `ButtonGroup` and promote it to beta.

    *Manuel Puyol*

* **Breaking change:** Do not provide default for `Heading` and improve documentation.

    *Kate Higa*

* **Breaking change:** Don't allow `StateComponent` to be a link.

    *Kate Higa*

## 0.0.37

* Update NPM package to include subdirectory JS files.

    *Manuel Puyol*

## 0.0.36

* Add `block` flag to `ButtonComponent`.

    *Manuel Puyol*

* Add `link` and `invisible` schemes to `ButtonComponent`.

    *Manuel Puyol*

* Create `CloseButton` and `HiddenTextExpander` component.

    *Manuel Puyol*

* **Breaking change:** Rename `AutoCompleteComponent` to `AutoComplete` and `AutoCompleteItemComponent` to `AutoComplete::Item`.

    *Manuel Puyol*

* **Breaking change:** Rename `TruncateComponent` to `Truncate` and promote it to beta.

    *Manuel Puyol*

## 0.0.35

* Promote `AutoCompleteComponent`, `AutoCompleteItemComponent`, `AvatarStackComponent` and `ButtonComponent` to beta.

    *Manuel Puyol*

* Allow `UnderlineNav` tabs to be rendered as a `<ul><li>` list.

    *Manuel Puyol*

* _Accessibility:_ Don't add tab roles when `UnderlineNav` or `TabNav` use link redirects.

    *Manuel Puyol*

* **Breaking change:** Make `label` required for `UnderlineNav` and `TabNav`.

    *Manuel Puyol*

## 0.0.34

* Add `p: :responsive` and `m: :auto` system arguments.

    *Manuel Puyol*

* Remove `my: :auto` and negative `m:` system arguments.

    *Manuel Puyol*

* **Breaking change:** Rename `FlashComponent` `variant` argument to `scheme`.

    *Manuel Puyol*

* **Breaking change:** Rename `LinkComponent` `variant` argument to `scheme`.

    *Manuel Puyol*

* **Breaking change:** Rename `ButtonComponent` `button_type` argument to `scheme`.

    *Manuel Puyol*

* **Breaking change:** Rename `ButtonMarketingComponent` `button_type` argument to `scheme`.

    *Manuel Puyol*

* **Breaking change:** Rename `StateComponent` `color` argument to `scheme`.

    *Manuel Puyol*

## 0.0.33

* Remove `TabbedComponent` validation requiring a tab to be selected.

    *Manuel Puyol*

## 0.0.32

* Allow passing the icon name as a positional argument to `OcticonComponent`.

    *Manuel Puyol*

* Promote `TimeAgoComponent` to beta.

    *Manuel Puyol*

* **Breaking change:** Update `TabNav#tab` API to accept the tab content as a block and panel content as a slot.

    *Manuel Puyol*

* **Breaking change:** Update `UnderlineNavComponent` API be more strict and support `TabContainer`.

    *Manuel Puyol*

## 0.0.31

* Fix `Popover` bug where body was only returning the last line of the HTML.

    *Manuel Puyol, Blake Williams*

## 0.0.30

* Make `color:`, `bg:` and `border_color:` accept string values.

    *Manuel Puyol*

## 0.0.29

* Add `primer_time_ago` helper.

    *Simon Taranto*

* Add `silence_deprecations` config to supress deprecation warnings.

    *Manuel Puyol*

## 0.0.28

* Update `CounterComponent` to accept functional schemes `primary` and `secondary`. Deprecate `gray` and `light_gray` schemes.

    *Manuel Puyol*

* Add `force_functional_colors` option to convert colors to functional. This change includes a deprecation warning in non-production environments that warns about non functional color usage.

    *Manuel Puyol*

* Promote `DetailsComponent`, `HeadingComponent`, `TextComponent`, `TimelineItemComponent`, and
  `PopoverComponent` to beta status.

    *Simon Taranto*

* Update `LinkComponent`:
  * use `Link--muted` instead of `muted-link`.
  * accept `variant` and `underline` options.
  * accept `:span` as a tag.

    *Manuel Puyol*

* Add `AutoComplete` and `AutoCompleteItem` components.

    *Manuel Puyol*

* Publish types with npm package.

    *Keith Cirkel* & *Clay Miller*

* Fix `AvatarComponent` to apply classes to the link wrapper if present.

    *Steve Richert*

* Fix `AvatarComponent` to apply the `avatar-small` class rather than `avatar--small`.

    *Steve Richert*

* **Breaking change:** Updates `PopoverComponent` to use Slots V2.

    *Manuel Puyol*

## 0.0.27

* Promote `BreadcrumbComponent` and `ProgressBarComponent` to beta status.

    *Simon Taranto*

* Fix `OcticonComponent` not rendering `data-test-selector` correctly.

    *Manuel Puyol*

* Add `TimeAgo` component.

    *Keith Cirkel*

* **Breaking change:** Updates `UnderlineNavComponent` to use Slots V2.

    *Simon Taranto*

* **Breaking change:** Upgrade `LayoutComponent` to use Slots V2.

    *Simon Taranto*

## 0.0.26

* Fix `DetailsComponent` summary always being rendered as a `btn`.

    *Manuel Puyol*

* Promote `BlankslateComponent` and `BaseComponent` to beta status.

    *Simon Taranto*

## 0.0.25

* Promote `SubheadComponent` to beta.

    *Simon Taranto*

* Add deprecated `orange` and `purple` schemes to `LabelComponent`.

    *Manuel Puyol*

## 0.0.24

* Fix zeitwerk autoload integration.

    *Manuel Puyol*

* **Breaking change:** Upgrade `ProgressBarComponent` to use Slots V2.

    *Simon Taranto*

* **Breaking change:** Upgrade `BreadcrumbComponent` to use Slots V2.

    *Manuel Puyol*

## 0.0.23

* Remove node and yarn version requirements from `@primer/view-components`.

  *Manuel Puyol*

* **Breaking change:** Upgrade `SubheadComponent` to use Slots V2.

    *Simon Taranto*

* **Breaking change:** Update `LabelComponent` to use only functional color
  supportive scheme keys. The component no longer accepts colors (`:gray`, for
  example) but only functional schemes (`primary`, for example).
  `LabelComponent` is promoted to beta status.

  *Simon Taranto*

## 0.0.22

* Add view helpers to easily render Primer components.

    *Manuel Puyol*

* Add `TabContainer` and `TabNav` components.

    *Manuel Puyol*

* Promote `StateComponent` to beta.

    *Simon Taranto*

* **Breaking change:** Upgrade `BorderBoxComponent` to use Slots V2.

    *Manuel Puyol*

* **Breaking change:** Upgrade `StateComponent` to support functional colors. This change requires using [@primer/css-next](https://www.npmjs.com/package/@primer/css-next). The required changes will be upstreamed to @primer/css at a later date.

    *Simon Taranto*

* **Breaking change:** Upgrade `DetailsComponent` to use Slots V2.

    *Simon Taranto*

## 0.0.21

* **Breaking change:** Upgrade `FlashComponent` to use Slots V2.

    *Joel Hawksley, Simon Taranto*

* **Breaking change:** Upgrade `BlankslateComponent` to use Slots V2.

    *Manuel Puyol*

* **Breaking change:** Upgrade `TimelineItemComponent` to use Slots V2.

    *Manuel Puyol*

## 0.0.20

* Fix bug when empty string was passed to Classify.

    *Manuel Puyol*

## 0.0.19

* Add support for functional colors to `color` system argument.

    *Jake Shorty*

* Add `AvatarStack`, `Dropdown`, `Markdown` and `Menu` components.

    *Manuel Puyol*

* Deprecate `DropdownMenuComponent`.

    *Manuel Puyol*

* Fix `Avatar` bug when used with links.

    *Manuel Puyol*

* Add cache for common Primer values.

    *Blake Williams*

* Add support for `octicons_helper` v12.

    *Cole Bemis*

* Add support for `border: true` to apply the `border` class.

    *Simon Taranto*

* Promote `Avatar`, `Link`, and `Counter` components to beta.

    *Simon Taranto*

* **Breaking change:** Drop support for Ruby 2.4.

    *Simon Taranto*

## 0.0.18

* Add `border_radius` system argument.

    *Ash Guillaume*

* Add `animation` system argument.

    *Manuel Puyol*

* Add `Truncate`, `ButtonGroup` and `ButtonMarketing` components.

    *Manuel Puyol*

* Add `Tooltip` component.

    *Simon Taranto*

## 0.0.17

* Ensure all components support inline styles.

    *Joel Hawksley*

## 0.0.16

* Adding a `spinner` slot to the `BlankslateComponent` that uses the `SpinnerComponent` added in `0.0.10`.

    *Jon Rohan*

* Bumping node engine to version `15.x`

    *Jon Rohan*

## 0.0.15

* Add ability to disable `limit` on Counter.

    *Christian Giordano*

* Rename `v` system argument to `visibility`.

    *Joel Hawksley*

## 0.0.14

* Add functional colors to Label.

    *Joel Hawksley*

## 0.0.13

* Add support for `xl` breakpoint.

    *Joel Hawksley*

## 0.0.12

* Adds support for disabling inline box-sizing style for `SpinnerComponent` via style parameter `Primer::SpinnerComponent.new(style: nil)`.

    *Chris Wilson*

## 0.0.11

* Renames DetailsComponent::OVERLAY_DEFAULT to DetailsComponent::NO_OVERLAY to more correctly describe its value.

    *Justin Kenyon*

## 0.0.10

* Add SpinnerComponent

    *Cole Bemis*

## 0.0.9

* BREAKING CHANGE: OcticonComponent no longer accepts `class` parameter; use `classes` instead.

    *heynan0*

## 0.0.8

* Add support for border margins, such as: `border_top: 0`.

    *Natasha Umer*

* Add FlashComponent and OcticonComponent.

    *Joel Hawksley*

* BREAKING CHANGE: BlankslateComponent accepts `icon_size` instead of `icon_height`.

    *Joel Hawksley*

## 0.0.7

* Use `octicons_helper` v11.0.0.

    *Joel Hawksley*

## 0.0.6

* Updated the invalid class name error message

    *emplums*

* Updated README with testing instructions

    *emplums*

* Add large and spacious option to BlankslateComponent

    *simurai*

* Add option for `ButtonComponent` to render a `summary` tag

    *Manuel Puyol*

* BREAKING CHANGE: Changed `DetailsComponent` summary and body to be slots

    *Manuel Puyol*

## 0.0.5

* Add support for box_shadow
* Add components:
  * Popover

    *Sarah Vessels*

## 0.0.4

* Added support for mx: and my: :auto.

    *Christian Giordano*

* Added support for custom layout sizes.

    *Manuel Puyol*

## 0.0.3

* Add support for responsive `float` system argument.

    *Joel Hawksley*

* Add components:
  * Avatar
  * Blankslate

    *Manuel Puyol, Ben Emdon*

## 0.0.1

* Add initial gem configuration.

    *Manuel Puyol, Joel Hawksley*

* Add demo app and storybook to test

    *Manuel Puyol*

* Add Classify, FetchOrFallback and ClassName helpers

    *Manuel Puyol*

* Add components:
  * BorderBox
  * Box
  * Breadcrumb
  * Button
  * Counter
  * Details
  * Dropdown
  * Flex
  * FlexItem
  * Heading
  * Label
  * Layout
  * Link
  * ProgressBar
  * State
  * Subhead
  * Text
  * TimelineItem
  * UnderlineNav

    *Manuel Puyol*<|MERGE_RESOLUTION|>--- conflicted
+++ resolved
@@ -4,15 +4,15 @@
 
 ### Changes
 
-<<<<<<< HEAD
 * Promote `IconButton` to beta.
 
     *Manuel Puyol*
 
 * Add `box` argument to `IconButton`.
-=======
+
+    *Manuel Puyol*
+
 * Promote `Markdown` to beta.
->>>>>>> 9201627c
 
     *Manuel Puyol*
 
