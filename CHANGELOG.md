--- conflicted
+++ resolved
@@ -1,10 +1,9 @@
 # main
 
-<<<<<<< HEAD
 * Added support for button props on `DetailsComponent`
 
     *Manuel Puyol*
-=======
+
 # 0.0.5
 
 * Add support for box_shadow
@@ -12,7 +11,6 @@
     * Popover
 
     *Sarah Vessels*
->>>>>>> 16a132df
 
 # 0.0.4
 
