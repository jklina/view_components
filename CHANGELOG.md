# CHANGELOG

## main

<<<<<<< HEAD
* Add `icon` and `counter` slots to `ButtonComponent`.
=======
* Create `IconButton` component.
>>>>>>> 7fa26fcd

    *Manuel Puyol*

## 0.0.38

* Extract `BaseButton` component.

    *Manuel Puyol*

* Add default `aria-label` of "Close" to `CloseButton` component.

    *Kate Higa*

* Set button variants in the `ButtonGroup` parent.

    *Manuel Puyol*

* **Breaking change**: Rename `ButtonGroupComponent` to `ButtonGroup` and promote it to beta.

    *Manuel Puyol*

* **Breaking change**: Do not provide default for `Heading` and improve documentation.

    *Kate Higa*

* **Breaking change**: Don't allow `StateComponent` to be a link.

    *Kate Higa*

## 0.0.37

* Update NPM package to include subdirectory JS files.

    *Manuel Puyol*

## 0.0.36

* Add `block` flag to `ButtonComponent`.

    *Manuel Puyol*

* Add `link` and `invisible` schemes to `ButtonComponent`.

    *Manuel Puyol*

* Create `CloseButton` and `HiddenTextExpander` component.

    *Manuel Puyol*

* **Breaking change**: Rename `AutoCompleteComponent` to `AutoComplete` and `AutoCompleteItemComponent` to `AutoComplete::Item`.

    *Manuel Puyol*

* **Breaking change**: Rename `TruncateComponent` to `Truncate` and promote it to beta.

    *Manuel Puyol*

## 0.0.35

* Promote `AutoCompleteComponent`, `AutoCompleteItemComponent`, `AvatarStackComponent` and `ButtonComponent` to beta.

    *Manuel Puyol*

* Allow `UnderlineNav` tabs to be rendered as a `<ul><li>` list.

    *Manuel Puyol*

* _Accessibility:_ Don't add tab roles when `UnderlineNav` or `TabNav` use link redirects.

    *Manuel Puyol*

* **Breaking change**: Make `label` required for `UnderlineNav` and `TabNav`.

    *Manuel Puyol*

## 0.0.34

* Add `p: :responsive` and `m: :auto` system arguments.

    *Manuel Puyol*

* Remove `my: :auto` and negative `m:` system arguments.

    *Manuel Puyol*

* **Breaking change**: Rename `FlashComponent` `variant` argument to `scheme`.

    *Manuel Puyol*

* **Breaking change**: Rename `LinkComponent` `variant` argument to `scheme`.

    *Manuel Puyol*

* **Breaking change**: Rename `ButtonComponent` `button_type` argument to `scheme`.

    *Manuel Puyol*

* **Breaking change**: Rename `ButtonMarketingComponent` `button_type` argument to `scheme`.

    *Manuel Puyol*

* **Breaking change**: Rename `StateComponent` `color` argument to `scheme`.

    *Manuel Puyol*

## 0.0.33

* Remove `TabbedComponent` validation requiring a tab to be selected.

    *Manuel Puyol*

## 0.0.32

* Allow passing the icon name as a positional argument to `OcticonComponent`.

    *Manuel Puyol*

* Promote `TimeAgoComponent` to beta.

    *Manuel Puyol*

* **Breaking change**: Update `TabNav#tab` API to accept the tab content as a block and panel content as a slot.

    *Manuel Puyol*

* **Breaking change**: Update `UnderlineNavComponent` API be more strict and support `TabContainer`.

    *Manuel Puyol*

## 0.0.31

* Fix `Popover` bug where body was only returning the last line of the HTML.

    *Manuel Puyol, Blake Williams*

## 0.0.30

* Make `color:`, `bg:` and `border_color:` accept string values.

    *Manuel Puyol*

## 0.0.29

* Add `primer_time_ago` helper.

    *Simon Taranto*

* Add `silence_deprecations` config to supress deprecation warnings.

    *Manuel Puyol*

## 0.0.28

* Update `CounterComponent` to accept functional schemes `primary` and `secondary`. Deprecate `gray` and `light_gray` schemes.

    *Manuel Puyol*

* Add `force_functional_colors` option to convert colors to functional. This change includes a deprecation warning in non-production environments that warns about non functional color usage.

    *Manuel Puyol*

* Promote `DetailsComponent`, `HeadingComponent`, `TextComponent`, `TimelineItemComponent`, and
  `PopoverComponent` to beta status.

    *Simon Taranto*

* Update `LinkComponent`:
  * use `Link--muted` instead of `muted-link`.
  * accept `variant` and `underline` options.
  * accept `:span` as a tag.

    *Manuel Puyol*

* Add `AutoComplete` and `AutoCompleteItem` components.

    *Manuel Puyol*

* Publish types with npm package.

    *Keith Cirkel* & *Clay Miller*

* Fix `AvatarComponent` to apply classes to the link wrapper if present.

    *Steve Richert*

* Fix `AvatarComponent` to apply the `avatar-small` class rather than `avatar--small`.

    *Steve Richert*

* **Breaking change**: Updates `PopoverComponent` to use Slots V2.

    *Manuel Puyol*

## 0.0.27

* Promote `BreadcrumbComponent` and `ProgressBarComponent` to beta status.

    *Simon Taranto*

* Fix `OcticonComponent` not rendering `data-test-selector` correctly.

    *Manuel Puyol*

* Add `TimeAgo` component.

    *Keith Cirkel*

* **Breaking change**: Updates `UnderlineNavComponent` to use Slots V2.

    *Simon Taranto*

* **Breaking change**: Upgrade `LayoutComponent` to use Slots V2.

    *Simon Taranto*

## 0.0.26

* Fix `DetailsComponent` summary always being rendered as a `btn`.

    *Manuel Puyol*

* Promote `BlankslateComponent` and `BaseComponent` to beta status.

    *Simon Taranto*

## 0.0.25

* Promote `SubheadComponent` to beta.

    *Simon Taranto*

* Add deprecated `orange` and `purple` schemes to `LabelComponent`.

    *Manuel Puyol*

## 0.0.24

* Fix zeitwerk autoload integration.

    *Manuel Puyol*

* **Breaking change**: Upgrade `ProgressBarComponent` to use Slots V2.

    *Simon Taranto*

* **Breaking change**: Upgrade `BreadcrumbComponent` to use Slots V2.

    *Manuel Puyol*

## 0.0.23

* Remove node and yarn version requirements from `@primer/view-components`.

  *Manuel Puyol*

* **Breaking change**: Upgrade `SubheadComponent` to use Slots V2.

    *Simon Taranto*

* **Breaking change**: Update `LabelComponent` to use only functional color
  supportive scheme keys. The component no longer accepts colors (`:gray`, for
  example) but only functional schemes (`primary`, for example).
  `LabelComponent` is promoted to beta status.

  *Simon Taranto*

## 0.0.22

* Add view helpers to easily render Primer components.

    *Manuel Puyol*

* Add `TabContainer` and `TabNav` components.

    *Manuel Puyol*

* Promote `StateComponent` to beta.

    *Simon Taranto*

* **Breaking change**: Upgrade `BorderBoxComponent` to use Slots V2.

    *Manuel Puyol*

* **Breaking change**: Upgrade `StateComponent` to support functional colors. This change requires using [@primer/css-next](https://www.npmjs.com/package/@primer/css-next). The required changes will be upstreamed to @primer/css at a later date.

    *Simon Taranto*

* **Breaking change**: Upgrade `DetailsComponent` to use Slots V2.

    *Simon Taranto*

## 0.0.21

* **Breaking change**: Upgrade `FlashComponent` to use Slots V2.

    *Joel Hawksley, Simon Taranto*

* **Breaking change**: Upgrade `BlankslateComponent` to use Slots V2.

    *Manuel Puyol*

* **Breaking change**: Upgrade `TimelineItemComponent` to use Slots V2.

    *Manuel Puyol*

## 0.0.20

* Fix bug when empty string was passed to Classify.

    *Manuel Puyol*

## 0.0.19

* Add support for functional colors to `color` system argument.

    *Jake Shorty*

* Add `AvatarStack`, `Dropdown`, `Markdown` and `Menu` components.

    *Manuel Puyol*

* Deprecate `DropdownMenuComponent`.

    *Manuel Puyol*

* Fix `Avatar` bug when used with links.

    *Manuel Puyol*

* Add cache for common Primer values.

    *Blake Williams*

* Add support for `octicons_helper` v12.

    *Cole Bemis*

* Add support for `border: true` to apply the `border` class.

    *Simon Taranto*

* Promote `Avatar`, `Link`, and `Counter` components to beta.

    *Simon Taranto*

* **Breaking change**: Drop support for Ruby 2.4.

    *Simon Taranto*

## 0.0.18

* Add `border_radius` system argument.

    *Ash Guillaume*

* Add `animation` system argument.

    *Manuel Puyol*

* Add `Truncate`, `ButtonGroup` and `ButtonMarketing` components.

    *Manuel Puyol*

* Add `Tooltip` component.

    *Simon Taranto*

## 0.0.17

* Ensure all components support inline styles.

    *Joel Hawksley*

## 0.0.16

* Adding a `spinner` slot to the `BlankslateComponent` that uses the `SpinnerComponent` added in `0.0.10`.

    *Jon Rohan*

* Bumping node engine to version `15.x`

    *Jon Rohan*

## 0.0.15

* Add ability to disable `limit` on Counter.

    *Christian Giordano*

* Rename `v` system argument to `visibility`.

    *Joel Hawksley*

## 0.0.14

* Add functional colors to Label.

    *Joel Hawksley*

## 0.0.13

* Add support for `xl` breakpoint.

    *Joel Hawksley*

## 0.0.12

* Adds support for disabling inline box-sizing style for `SpinnerComponent` via style parameter `Primer::SpinnerComponent.new(style: nil)`.

    *Chris Wilson*

## 0.0.11

* Renames DetailsComponent::OVERLAY_DEFAULT to DetailsComponent::NO_OVERLAY to more correctly describe its value.

    *Justin Kenyon*

## 0.0.10

* Add SpinnerComponent

    *Cole Bemis*

## 0.0.9

* BREAKING CHANGE: OcticonComponent no longer accepts `class` parameter; use `classes` instead.

    *heynan0*

## 0.0.8

* Add support for border margins, such as: `border_top: 0`.

    *Natasha Umer*

* Add FlashComponent and OcticonComponent.

    *Joel Hawksley*

* BREAKING CHANGE: BlankslateComponent accepts `icon_size` instead of `icon_height`.

    *Joel Hawksley*

## 0.0.7

* Use `octicons_helper` v11.0.0.

    *Joel Hawksley*

## 0.0.6

* Updated the invalid class name error message

    *emplums*

* Updated README with testing instructions

    *emplums*

* Add large and spacious option to BlankslateComponent

    *simurai*

* Add option for `ButtonComponent` to render a `summary` tag

    *Manuel Puyol*

* BREAKING CHANGE: Changed `DetailsComponent` summary and body to be slots

    *Manuel Puyol*

## 0.0.5

* Add support for box_shadow
* Add components:
  * Popover

    *Sarah Vessels*

## 0.0.4

* Added support for mx: and my: :auto.

    *Christian Giordano*

* Added support for custom layout sizes.

    *Manuel Puyol*

## 0.0.3

* Add support for responsive `float` system argument.

    *Joel Hawksley*

* Add components:
  * Avatar
  * Blankslate

    *Manuel Puyol, Ben Emdon*

## 0.0.1

* Add initial gem configuration.

    *Manuel Puyol, Joel Hawksley*

* Add demo app and storybook to test

    *Manuel Puyol*

* Add Classify, FetchOrFallback and ClassName helpers

    *Manuel Puyol*

* Add components:
  * BorderBox
  * Box
  * Breadcrumb
  * Button
  * Counter
  * Details
  * Dropdown
  * Flex
  * FlexItem
  * Heading
  * Label
  * Layout
  * Link
  * ProgressBar
  * State
  * Subhead
  * Text
  * TimelineItem
  * UnderlineNav

    *Manuel Puyol*<|MERGE_RESOLUTION|>--- conflicted
+++ resolved
@@ -2,11 +2,11 @@
 
 ## main
 
-<<<<<<< HEAD
 * Add `icon` and `counter` slots to `ButtonComponent`.
-=======
+
+    *Manuel Puyol*
+
 * Create `IconButton` component.
->>>>>>> 7fa26fcd
 
     *Manuel Puyol*
 
