# CHANGELOG

## main

<<<<<<< HEAD
* **Breaking change**: Upgrade `BorderBoxComponent` to use Slots V2.
=======
* Add `TabContainer` and `TabNav` components.
>>>>>>> 776d4ece

    *Manuel Puyol*

* **Breaking change**: Upgrade `StateComponent` to support functional colors. This change requires using [@primer/css-next](https://www.npmjs.com/package/@primer/css-next). The required changes will be upstreamed to @primer/css at a later date.

    *Simon Taranto*

## 0.0.21

* **Breaking change**: Upgrade `FlashComponent` to use Slots V2.

    *Joel Hawksley, Simon Taranto*

* **Breaking change**: Upgrade `BlankslateComponent` to use Slots V2.

    *Manuel Puyol*

* **Breaking change**: Upgrade `TimelineItemComponent` to use Slots V2.

    *Manuel Puyol*

## 0.0.20

* Fix bug when empty string was passed to Classify.

    *Manuel Puyol*

## 0.0.19

* Add support for functional colors to `color` system argument.

    *Jake Shorty*

* Add `AvatarStack`, `Dropdown`, `Markdown` and `Menu` components.

    *Manuel Puyol*

* Deprecate `DropdownMenuComponent`.

    *Manuel Puyol*

* Fix `Avatar` bug when used with links.

    *Manuel Puyol*

* Add cache for common Primer values.

    *Blake Williams*

* Add support for `octicons_helper` v12.

    *Cole Bemis*

* Add support for `border: true` to apply the `border` class.

    *Simon Taranto*

* Promote `Avatar`, `Link`, and `Counter` components to beta.

    *Simon Taranto*

* **Breaking change**: Drop support for Ruby 2.4.

    *Simon Taranto*

## 0.0.18

* Add `border_radius` system argument.

    *Ash Guillaume*

* Add `animation` system argument.

    *Manuel Puyol*

* Add `Truncate`, `ButtonGroup` and `ButtonMarketing` components.

    *Manuel Puyol*

* Add `Tooltip` component.

    *Simon Taranto*

## 0.0.17

* Ensure all components support inline styles.

    *Joel Hawksley*

## 0.0.16

* Adding a `spinner` slot to the `BlankslateComponent` that uses the `SpinnerComponent` added in `0.0.10`.

    *Jon Rohan*

* Bumping node engine to version `15.x`

    *Jon Rohan*

## 0.0.15

* Add ability to disable `limit` on Counter.

    *Christian Giordano*

* Rename `v` system argument to `visibility`.

    *Joel Hawksley*

## 0.0.14

* Add functional colors to Label.

    *Joel Hawksley*

## 0.0.13

* Add support for `xl` breakpoint.

    *Joel Hawksley*

## 0.0.12

* Adds support for disabling inline box-sizing style for `SpinnerComponent` via style parameter `Primer::SpinnerComponent.new(style: nil)`.

    *Chris Wilson*

## 0.0.11

* Renames DetailsComponent::OVERLAY_DEFAULT to DetailsComponent::NO_OVERLAY to more correctly describe its value.

    *Justin Kenyon*

## 0.0.10

* Add SpinnerComponent

    *Cole Bemis*

## 0.0.9

* BREAKING CHANGE: OcticonComponent no longer accepts `class` parameter; use `classes` instead.

    *heynan0*

## 0.0.8

* Add support for border margins, such as: `border_top: 0`.

    *Natasha Umer*

* Add FlashComponent and OcticonComponent.

    *Joel Hawksley*

* BREAKING CHANGE: BlankslateComponent accepts `icon_size` instead of `icon_height`.

    *Joel Hawksley*

## 0.0.7

* Use `octicons_helper` v11.0.0.

    *Joel Hawksley*

## 0.0.6

* Updated the invalid class name error message

    *emplums*

* Updated README with testing instructions

    *emplums*

* Add large and spacious option to BlankslateComponent

    *simurai*

* Add option for `ButtonComponent` to render a `summary` tag

    *Manuel Puyol*

* BREAKING CHANGE: Changed `DetailsComponent` summary and body to be slots

    *Manuel Puyol*

## 0.0.5

* Add support for box_shadow
* Add components:
  * Popover

    *Sarah Vessels*

## 0.0.4

* Added support for mx: and my: :auto.

    *Christian Giordano*

* Added support for custom layout sizes.

    *Manuel Puyol*

## 0.0.3

* Add support for responsive `float` system argument.

    *Joel Hawksley*

* Add components:
  * Avatar
  * Blankslate

    *Manuel Puyol, Ben Emdon*

## 0.0.1

* Add initial gem configuration.

    *Manuel Puyol, Joel Hawksley*

* Add demo app and storybook to test

    *Manuel Puyol*

* Add Classify, FetchOrFallback and ClassName helpers

    *Manuel Puyol*

* Add components:
  * BorderBox
  * Box
  * Breadcrumb
  * Button
  * Counter
  * Details
  * Dropdown
  * Flex
  * FlexItem
  * Heading
  * Label
  * Layout
  * Link
  * ProgressBar
  * State
  * Subhead
  * Text
  * TimelineItem
  * UnderlineNav

    *Manuel Puyol*<|MERGE_RESOLUTION|>--- conflicted
+++ resolved
@@ -2,11 +2,11 @@
 
 ## main
 
-<<<<<<< HEAD
+* Add `TabContainer` and `TabNav` components.
+
+    *Manuel Puyol*
+
 * **Breaking change**: Upgrade `BorderBoxComponent` to use Slots V2.
-=======
-* Add `TabContainer` and `TabNav` components.
->>>>>>> 776d4ece
 
     *Manuel Puyol*
 
