--- conflicted
+++ resolved
@@ -2,17 +2,15 @@
 
 ## main
 
-<<<<<<< HEAD
 * **Breaking change**: Upgrade `FlashComponent` to use Slots V2.
 
     *Joel Hawksley, Simon Taranto*
-=======
+
 ## 0.0.20
 
 * Fix bug when empty string was passed to Classify.
 
     *Manuel Puyol*
->>>>>>> 7f07c945
 
 ## 0.0.19
 
