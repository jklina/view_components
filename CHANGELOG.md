--- conflicted
+++ resolved
@@ -2,15 +2,15 @@
 
 ## main
 
-<<<<<<< HEAD
+### Updates
+
+* Promote `TabNav` component to beta.
+
+    *Manuel Puyol*
+    
 ### Misc
 
 * Provide linters for component migrations.
-=======
-### Updates
-
-* Promote `TabNav` component to beta.
->>>>>>> 512bbe8c
 
     *Manuel Puyol*
 
