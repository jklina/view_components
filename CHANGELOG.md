--- conflicted
+++ resolved
@@ -2,7 +2,12 @@
 
 ## main
 
-<<<<<<< HEAD
+### New
+
+* Create `LocalTime` component.
+
+    *Kristján Oddsson*
+
 ### Accessibility
 
 * Accept `aria-current="true"` in tabbed components.
@@ -10,31 +15,28 @@
     *Manuel Puyol*
 
 ### Bug fixes
-=======
+
+* Ensure that the `rounded` attribute for `<image-crop>` is represented as a boolean attribute.
+
+    *Kristján Oddsson*
+
+### Breaking changes
+
+* Remove `:large` size option from `OcticonComponent` and change `:medium` to 24px
+
+    *Jon Rohan*
+
+### Breaking Changes
+
+* Restrict `Label` tag to `span`, `div`, `a`, `summary`.
+
+    *Kate Higa*
+
+### Misc
+
 * Add a CI check for changes to the CHANGELOG file.
 
     *Kristján Oddsson*
-
-* Create `LocalTime` component.
-
-    *Kristján Oddsson*
->>>>>>> 97d8ac9c
-
-* Ensure that the `rounded` attribute for `<image-crop>` is represented as a boolean attribute.
-
-    *Kristján Oddsson*
-
-### Breaking changes
-
-* Remove `:large` size option from `OcticonComponent` and change `:medium` to 24px
-
-    *Jon Rohan*
-
-### Breaking Changes
-
-* Restrict `Label` tag to `span`, `div`, `a`, `summary`.
-
-    *Kate Higa*
 
 ## 0.0.40
 
