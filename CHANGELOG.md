--- conflicted
+++ resolved
@@ -18,15 +18,13 @@
 
     *Jon Rohan*
 
-<<<<<<< HEAD
 * Dropping requirement of `octicons_helper` and updating `OcticonComponent` to use `octicon` gem directly.
 
     *Jon Rohan*
-=======
+
 * **Breaking change:** Remove `:overlay` option from `border_color`.
 
     *Simon Luthi*
->>>>>>> 1cd3b102
 
 ## 0.0.38
 
