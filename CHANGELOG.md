--- conflicted
+++ resolved
@@ -14,12 +14,10 @@
 
     *Manuel Puyol*
 
-<<<<<<< HEAD
 * Allow customizing `TabContainer` when using `TabNav` and `UnderlineNav` components.
 
     *Manuel Puyol*
 
-=======
 ### Breaking changes
 
 * Restrict `col` system arguments to only accept values between 1 and 12.
@@ -30,8 +28,7 @@
 
 * Don't commit auto-generated component previews.
 
->>>>>>> 9d92d088
-### Misc
+    *Kate Higa*
 
 * Provide linters for component migrations.
 
