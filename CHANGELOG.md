# CHANGELOG

## main

* Add `icon` and `counter` slots to `ButtonComponent`.

    *Manuel Puyol*

* Create `IconButton` component.

    *Manuel Puyol*

<<<<<<< HEAD
* Depreacate `FlexItem` component in favor of `BoxComponent`.

    *Manuel Puyol*
=======
* Removing trailing whitespace from output of `class=""` Classify generation.

    *Jon Rohan*
>>>>>>> de735480

## 0.0.38

* Extract `BaseButton` component.

    *Manuel Puyol*

* Add default `aria-label` of "Close" to `CloseButton` component.

    *Kate Higa*

* Set button variants in the `ButtonGroup` parent.

    *Manuel Puyol*

* **Breaking change**: Rename `ButtonGroupComponent` to `ButtonGroup` and promote it to beta.

    *Manuel Puyol*

* **Breaking change**: Do not provide default for `Heading` and improve documentation.

    *Kate Higa*

* **Breaking change**: Don't allow `StateComponent` to be a link.

    *Kate Higa*

## 0.0.37

* Update NPM package to include subdirectory JS files.

    *Manuel Puyol*

## 0.0.36

* Add `block` flag to `ButtonComponent`.

    *Manuel Puyol*

* Add `link` and `invisible` schemes to `ButtonComponent`.

    *Manuel Puyol*

* Create `CloseButton` and `HiddenTextExpander` component.

    *Manuel Puyol*

* **Breaking change**: Rename `AutoCompleteComponent` to `AutoComplete` and `AutoCompleteItemComponent` to `AutoComplete::Item`.

    *Manuel Puyol*

* **Breaking change**: Rename `TruncateComponent` to `Truncate` and promote it to beta.

    *Manuel Puyol*

## 0.0.35

* Promote `AutoCompleteComponent`, `AutoCompleteItemComponent`, `AvatarStackComponent` and `ButtonComponent` to beta.

    *Manuel Puyol*

* Allow `UnderlineNav` tabs to be rendered as a `<ul><li>` list.

    *Manuel Puyol*

* _Accessibility:_ Don't add tab roles when `UnderlineNav` or `TabNav` use link redirects.

    *Manuel Puyol*

* **Breaking change**: Make `label` required for `UnderlineNav` and `TabNav`.

    *Manuel Puyol*

## 0.0.34

* Add `p: :responsive` and `m: :auto` system arguments.

    *Manuel Puyol*

* Remove `my: :auto` and negative `m:` system arguments.

    *Manuel Puyol*

* **Breaking change**: Rename `FlashComponent` `variant` argument to `scheme`.

    *Manuel Puyol*

* **Breaking change**: Rename `LinkComponent` `variant` argument to `scheme`.

    *Manuel Puyol*

* **Breaking change**: Rename `ButtonComponent` `button_type` argument to `scheme`.

    *Manuel Puyol*

* **Breaking change**: Rename `ButtonMarketingComponent` `button_type` argument to `scheme`.

    *Manuel Puyol*

* **Breaking change**: Rename `StateComponent` `color` argument to `scheme`.

    *Manuel Puyol*

## 0.0.33

* Remove `TabbedComponent` validation requiring a tab to be selected.

    *Manuel Puyol*

## 0.0.32

* Allow passing the icon name as a positional argument to `OcticonComponent`.

    *Manuel Puyol*

* Promote `TimeAgoComponent` to beta.

    *Manuel Puyol*

* **Breaking change**: Update `TabNav#tab` API to accept the tab content as a block and panel content as a slot.

    *Manuel Puyol*

* **Breaking change**: Update `UnderlineNavComponent` API be more strict and support `TabContainer`.

    *Manuel Puyol*

## 0.0.31

* Fix `Popover` bug where body was only returning the last line of the HTML.

    *Manuel Puyol, Blake Williams*

## 0.0.30

* Make `color:`, `bg:` and `border_color:` accept string values.

    *Manuel Puyol*

## 0.0.29

* Add `primer_time_ago` helper.

    *Simon Taranto*

* Add `silence_deprecations` config to supress deprecation warnings.

    *Manuel Puyol*

## 0.0.28

* Update `CounterComponent` to accept functional schemes `primary` and `secondary`. Deprecate `gray` and `light_gray` schemes.

    *Manuel Puyol*

* Add `force_functional_colors` option to convert colors to functional. This change includes a deprecation warning in non-production environments that warns about non functional color usage.

    *Manuel Puyol*

* Promote `DetailsComponent`, `HeadingComponent`, `TextComponent`, `TimelineItemComponent`, and
  `PopoverComponent` to beta status.

    *Simon Taranto*

* Update `LinkComponent`:
  * use `Link--muted` instead of `muted-link`.
  * accept `variant` and `underline` options.
  * accept `:span` as a tag.

    *Manuel Puyol*

* Add `AutoComplete` and `AutoCompleteItem` components.

    *Manuel Puyol*

* Publish types with npm package.

    *Keith Cirkel* & *Clay Miller*

* Fix `AvatarComponent` to apply classes to the link wrapper if present.

    *Steve Richert*

* Fix `AvatarComponent` to apply the `avatar-small` class rather than `avatar--small`.

    *Steve Richert*

* **Breaking change**: Updates `PopoverComponent` to use Slots V2.

    *Manuel Puyol*

## 0.0.27

* Promote `BreadcrumbComponent` and `ProgressBarComponent` to beta status.

    *Simon Taranto*

* Fix `OcticonComponent` not rendering `data-test-selector` correctly.

    *Manuel Puyol*

* Add `TimeAgo` component.

    *Keith Cirkel*

* **Breaking change**: Updates `UnderlineNavComponent` to use Slots V2.

    *Simon Taranto*

* **Breaking change**: Upgrade `LayoutComponent` to use Slots V2.

    *Simon Taranto*

## 0.0.26

* Fix `DetailsComponent` summary always being rendered as a `btn`.

    *Manuel Puyol*

* Promote `BlankslateComponent` and `BaseComponent` to beta status.

    *Simon Taranto*

## 0.0.25

* Promote `SubheadComponent` to beta.

    *Simon Taranto*

* Add deprecated `orange` and `purple` schemes to `LabelComponent`.

    *Manuel Puyol*

## 0.0.24

* Fix zeitwerk autoload integration.

    *Manuel Puyol*

* **Breaking change**: Upgrade `ProgressBarComponent` to use Slots V2.

    *Simon Taranto*

* **Breaking change**: Upgrade `BreadcrumbComponent` to use Slots V2.

    *Manuel Puyol*

## 0.0.23

* Remove node and yarn version requirements from `@primer/view-components`.

  *Manuel Puyol*

* **Breaking change**: Upgrade `SubheadComponent` to use Slots V2.

    *Simon Taranto*

* **Breaking change**: Update `LabelComponent` to use only functional color
  supportive scheme keys. The component no longer accepts colors (`:gray`, for
  example) but only functional schemes (`primary`, for example).
  `LabelComponent` is promoted to beta status.

  *Simon Taranto*

## 0.0.22

* Add view helpers to easily render Primer components.

    *Manuel Puyol*

* Add `TabContainer` and `TabNav` components.

    *Manuel Puyol*

* Promote `StateComponent` to beta.

    *Simon Taranto*

* **Breaking change**: Upgrade `BorderBoxComponent` to use Slots V2.

    *Manuel Puyol*

* **Breaking change**: Upgrade `StateComponent` to support functional colors. This change requires using [@primer/css-next](https://www.npmjs.com/package/@primer/css-next). The required changes will be upstreamed to @primer/css at a later date.

    *Simon Taranto*

* **Breaking change**: Upgrade `DetailsComponent` to use Slots V2.

    *Simon Taranto*

## 0.0.21

* **Breaking change**: Upgrade `FlashComponent` to use Slots V2.

    *Joel Hawksley, Simon Taranto*

* **Breaking change**: Upgrade `BlankslateComponent` to use Slots V2.

    *Manuel Puyol*

* **Breaking change**: Upgrade `TimelineItemComponent` to use Slots V2.

    *Manuel Puyol*

## 0.0.20

* Fix bug when empty string was passed to Classify.

    *Manuel Puyol*

## 0.0.19

* Add support for functional colors to `color` system argument.

    *Jake Shorty*

* Add `AvatarStack`, `Dropdown`, `Markdown` and `Menu` components.

    *Manuel Puyol*

* Deprecate `DropdownMenuComponent`.

    *Manuel Puyol*

* Fix `Avatar` bug when used with links.

    *Manuel Puyol*

* Add cache for common Primer values.

    *Blake Williams*

* Add support for `octicons_helper` v12.

    *Cole Bemis*

* Add support for `border: true` to apply the `border` class.

    *Simon Taranto*

* Promote `Avatar`, `Link`, and `Counter` components to beta.

    *Simon Taranto*

* **Breaking change**: Drop support for Ruby 2.4.

    *Simon Taranto*

## 0.0.18

* Add `border_radius` system argument.

    *Ash Guillaume*

* Add `animation` system argument.

    *Manuel Puyol*

* Add `Truncate`, `ButtonGroup` and `ButtonMarketing` components.

    *Manuel Puyol*

* Add `Tooltip` component.

    *Simon Taranto*

## 0.0.17

* Ensure all components support inline styles.

    *Joel Hawksley*

## 0.0.16

* Adding a `spinner` slot to the `BlankslateComponent` that uses the `SpinnerComponent` added in `0.0.10`.

    *Jon Rohan*

* Bumping node engine to version `15.x`

    *Jon Rohan*

## 0.0.15

* Add ability to disable `limit` on Counter.

    *Christian Giordano*

* Rename `v` system argument to `visibility`.

    *Joel Hawksley*

## 0.0.14

* Add functional colors to Label.

    *Joel Hawksley*

## 0.0.13

* Add support for `xl` breakpoint.

    *Joel Hawksley*

## 0.0.12

* Adds support for disabling inline box-sizing style for `SpinnerComponent` via style parameter `Primer::SpinnerComponent.new(style: nil)`.

    *Chris Wilson*

## 0.0.11

* Renames DetailsComponent::OVERLAY_DEFAULT to DetailsComponent::NO_OVERLAY to more correctly describe its value.

    *Justin Kenyon*

## 0.0.10

* Add SpinnerComponent

    *Cole Bemis*

## 0.0.9

* BREAKING CHANGE: OcticonComponent no longer accepts `class` parameter; use `classes` instead.

    *heynan0*

## 0.0.8

* Add support for border margins, such as: `border_top: 0`.

    *Natasha Umer*

* Add FlashComponent and OcticonComponent.

    *Joel Hawksley*

* BREAKING CHANGE: BlankslateComponent accepts `icon_size` instead of `icon_height`.

    *Joel Hawksley*

## 0.0.7

* Use `octicons_helper` v11.0.0.

    *Joel Hawksley*

## 0.0.6

* Updated the invalid class name error message

    *emplums*

* Updated README with testing instructions

    *emplums*

* Add large and spacious option to BlankslateComponent

    *simurai*

* Add option for `ButtonComponent` to render a `summary` tag

    *Manuel Puyol*

* BREAKING CHANGE: Changed `DetailsComponent` summary and body to be slots

    *Manuel Puyol*

## 0.0.5

* Add support for box_shadow
* Add components:
  * Popover

    *Sarah Vessels*

## 0.0.4

* Added support for mx: and my: :auto.

    *Christian Giordano*

* Added support for custom layout sizes.

    *Manuel Puyol*

## 0.0.3

* Add support for responsive `float` system argument.

    *Joel Hawksley*

* Add components:
  * Avatar
  * Blankslate

    *Manuel Puyol, Ben Emdon*

## 0.0.1

* Add initial gem configuration.

    *Manuel Puyol, Joel Hawksley*

* Add demo app and storybook to test

    *Manuel Puyol*

* Add Classify, FetchOrFallback and ClassName helpers

    *Manuel Puyol*

* Add components:
  * BorderBox
  * Box
  * Breadcrumb
  * Button
  * Counter
  * Details
  * Dropdown
  * Flex
  * FlexItem
  * Heading
  * Label
  * Layout
  * Link
  * ProgressBar
  * State
  * Subhead
  * Text
  * TimelineItem
  * UnderlineNav

    *Manuel Puyol*<|MERGE_RESOLUTION|>--- conflicted
+++ resolved
@@ -10,15 +10,13 @@
 
     *Manuel Puyol*
 
-<<<<<<< HEAD
+* Removing trailing whitespace from output of `class=""` Classify generation.
+
+    *Jon Rohan*
+
 * Depreacate `FlexItem` component in favor of `BoxComponent`.
 
     *Manuel Puyol*
-=======
-* Removing trailing whitespace from output of `class=""` Classify generation.
-
-    *Jon Rohan*
->>>>>>> de735480
 
 ## 0.0.38
 
