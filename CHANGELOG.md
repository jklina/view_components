--- conflicted
+++ resolved
@@ -2,17 +2,14 @@
 
 ## main
 
-<<<<<<< HEAD
 * Promote `BlankslateComponent` and `BaseComponent` to beta status.
 
     *Simon Taranto*
-  
-=======
+
 * Add deprecated `orange` and `purple` schemes to `LabelComponent`.
 
     *Manuel Puyol*
 
->>>>>>> 4686d657
 ## 0.0.24
 
 * Fix zeitwerk autoload integration.
