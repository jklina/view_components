# CHANGELOG

## main

<<<<<<< HEAD
* **Breaking change**: Updates `UnderlineNavComponent` to use Slots V2.
=======
* **Breaking change**: Upgrade `LayoutComponent` to use Slots V2.
>>>>>>> fb16ed76

    *Simon Taranto*

* Promote `BlankslateComponent` and `BaseComponent` to beta status.

    *Simon Taranto*

## 0.0.25

* Promote `SubheadComponent` to beta.

    *Simon Taranto*

* Add deprecated `orange` and `purple` schemes to `LabelComponent`.

    *Manuel Puyol*

## 0.0.24

* Fix zeitwerk autoload integration.

    *Manuel Puyol*

* **Breaking change**: Upgrade `ProgressBarComponent` to use Slots V2.

    *Simon Taranto*

* **Breaking change**: Upgrade `BreadcrumbComponent` to use Slots V2.

    *Manuel Puyol*

## 0.0.23

* Remove node and yarn version requirements from `@primer/view-components`.

  *Manuel Puyol*

* **Breaking change**: Upgrade `SubheadComponent` to use Slots V2.

    *Simon Taranto*

* **Breaking change**: Update `LabelComponent` to use only functional color
  supportive scheme keys. The component no longer accepts colors (`:gray`, for
  example) but only functional schemes (`primary`, for example).
  `LabelComponent` is promoted to beta status.

  *Simon Taranto*

## 0.0.22

* Add view helpers to easily render Primer components.

    *Manuel Puyol*

* Add `TabContainer` and `TabNav` components.

    *Manuel Puyol*

* Promote `StateComponent` to beta.

    *Simon Taranto*

* **Breaking change**: Upgrade `BorderBoxComponent` to use Slots V2.

    *Manuel Puyol*

* **Breaking change**: Upgrade `StateComponent` to support functional colors. This change requires using [@primer/css-next](https://www.npmjs.com/package/@primer/css-next). The required changes will be upstreamed to @primer/css at a later date.

    *Simon Taranto*

* **Breaking change**: Upgrade `DetailsComponent` to use Slots V2.

    *Simon Taranto*

## 0.0.21

* **Breaking change**: Upgrade `FlashComponent` to use Slots V2.

    *Joel Hawksley, Simon Taranto*

* **Breaking change**: Upgrade `BlankslateComponent` to use Slots V2.

    *Manuel Puyol*

* **Breaking change**: Upgrade `TimelineItemComponent` to use Slots V2.

    *Manuel Puyol*

## 0.0.20

* Fix bug when empty string was passed to Classify.

    *Manuel Puyol*

## 0.0.19

* Add support for functional colors to `color` system argument.

    *Jake Shorty*

* Add `AvatarStack`, `Dropdown`, `Markdown` and `Menu` components.

    *Manuel Puyol*

* Deprecate `DropdownMenuComponent`.

    *Manuel Puyol*

* Fix `Avatar` bug when used with links.

    *Manuel Puyol*

* Add cache for common Primer values.

    *Blake Williams*

* Add support for `octicons_helper` v12.

    *Cole Bemis*

* Add support for `border: true` to apply the `border` class.

    *Simon Taranto*

* Promote `Avatar`, `Link`, and `Counter` components to beta.

    *Simon Taranto*

* **Breaking change**: Drop support for Ruby 2.4.

    *Simon Taranto*

## 0.0.18

* Add `border_radius` system argument.

    *Ash Guillaume*

* Add `animation` system argument.

    *Manuel Puyol*

* Add `Truncate`, `ButtonGroup` and `ButtonMarketing` components.

    *Manuel Puyol*

* Add `Tooltip` component.

    *Simon Taranto*

## 0.0.17

* Ensure all components support inline styles.

    *Joel Hawksley*

## 0.0.16

* Adding a `spinner` slot to the `BlankslateComponent` that uses the `SpinnerComponent` added in `0.0.10`.

    *Jon Rohan*

* Bumping node engine to version `15.x`

    *Jon Rohan*

## 0.0.15

* Add ability to disable `limit` on Counter.

    *Christian Giordano*

* Rename `v` system argument to `visibility`.

    *Joel Hawksley*

## 0.0.14

* Add functional colors to Label.

    *Joel Hawksley*

## 0.0.13

* Add support for `xl` breakpoint.

    *Joel Hawksley*

## 0.0.12

* Adds support for disabling inline box-sizing style for `SpinnerComponent` via style parameter `Primer::SpinnerComponent.new(style: nil)`.

    *Chris Wilson*

## 0.0.11

* Renames DetailsComponent::OVERLAY_DEFAULT to DetailsComponent::NO_OVERLAY to more correctly describe its value.

    *Justin Kenyon*

## 0.0.10

* Add SpinnerComponent

    *Cole Bemis*

## 0.0.9

* BREAKING CHANGE: OcticonComponent no longer accepts `class` parameter; use `classes` instead.

    *heynan0*

## 0.0.8

* Add support for border margins, such as: `border_top: 0`.

    *Natasha Umer*

* Add FlashComponent and OcticonComponent.

    *Joel Hawksley*

* BREAKING CHANGE: BlankslateComponent accepts `icon_size` instead of `icon_height`.

    *Joel Hawksley*

## 0.0.7

* Use `octicons_helper` v11.0.0.

    *Joel Hawksley*

## 0.0.6

* Updated the invalid class name error message

    *emplums*

* Updated README with testing instructions

    *emplums*

* Add large and spacious option to BlankslateComponent

    *simurai*

* Add option for `ButtonComponent` to render a `summary` tag

    *Manuel Puyol*

* BREAKING CHANGE: Changed `DetailsComponent` summary and body to be slots

    *Manuel Puyol*

## 0.0.5

* Add support for box_shadow
* Add components:
  * Popover

    *Sarah Vessels*

## 0.0.4

* Added support for mx: and my: :auto.

    *Christian Giordano*

* Added support for custom layout sizes.

    *Manuel Puyol*

## 0.0.3

* Add support for responsive `float` system argument.

    *Joel Hawksley*

* Add components:
  * Avatar
  * Blankslate

    *Manuel Puyol, Ben Emdon*

## 0.0.1

* Add initial gem configuration.

    *Manuel Puyol, Joel Hawksley*

* Add demo app and storybook to test

    *Manuel Puyol*

* Add Classify, FetchOrFallback and ClassName helpers

    *Manuel Puyol*

* Add components:
  * BorderBox
  * Box
  * Breadcrumb
  * Button
  * Counter
  * Details
  * Dropdown
  * Flex
  * FlexItem
  * Heading
  * Label
  * Layout
  * Link
  * ProgressBar
  * State
  * Subhead
  * Text
  * TimelineItem
  * UnderlineNav

    *Manuel Puyol*<|MERGE_RESOLUTION|>--- conflicted
+++ resolved
@@ -2,11 +2,11 @@
 
 ## main
 
-<<<<<<< HEAD
 * **Breaking change**: Updates `UnderlineNavComponent` to use Slots V2.
-=======
+
+    *Simon Taranto*
+
 * **Breaking change**: Upgrade `LayoutComponent` to use Slots V2.
->>>>>>> fb16ed76
 
     *Simon Taranto*
 
