# CHANGELOG

## main

### New

* Add `font_family`, `font_style` and `text_transform` system arguments.

    *Manuel Puyol*

* Add more options for `font_size` and `font_weight`.

    *Manuel Puyol*

### Updates

* Add `align` option to the `TabNav` extra slot to allow HTML ordering.

    *Manuel Puyol*

### Misc

* Auto-generate component previews from doc examples and run integration test checks.

    *Kate Higa, Joel Hawksley*

* Configure previews controller to allow view helper usage in preview template.

    *Kate Higa*

<<<<<<< HEAD
* Only include `ViewComponent::SlotableV2` if `ViewComponent::Base` does not already include it.
=======
* Add `force_system_arguments` option to raise an error if a class is used instead of using System Arguments.
>>>>>>> 340e3fc9

    *Manuel Puyol*

### Breaking changes

* Restrict allowed tags for `Truncate`, `Markdown`, and `HiddenTextExpander`.

    *Kate Higa*

## 0.0.41

### New

* Create `LocalTime` component.

    *Kristján Oddsson*

* Create `Image` component.

    *Manuel Puyol*

* Add `extra` slot to `TabNav`.

    *Manuel Puyol*

* Do not raise error if Primer CSS class name is passed to component if `PRIMER_WARNINGS_DISABLED` is set.

    *Joel Hawksley*

### Accessibility

* Accept `aria-current="true"` in tabbed components.

    *Manuel Puyol*

### Changes

* Promote `Tooltip` component to beta.

    *Manuel Puyol*

### Bug fixes

* Ensure that `ClipboardCopy` behaviors only target ViewComponents.

    *Manuel Puyol*

* Ensure that the `rounded` attribute for `<image-crop>` is represented as a boolean attribute.

    *Kristján Oddsson*

### Breaking changes

* Rename `TooltipComponent` to `Tooltip`.

    *Manuel Puyol*

* Don't allow `OcticonComponent` height/width values under 16px

   *Jon Rohan*

* Remove `:large` size option from `OcticonComponent` and change `:medium` to 24px

    *Jon Rohan*

* Restrict `Label` tag to `span`, `div`, `a`, `summary`.

    *Kate Higa*

### Misc

* Add a CI check for changes to the CHANGELOG file.

    *Kristján Oddsson*

## 0.0.40

### New

* Create `ImageCrop` component.

    *Kristján Oddsson*

### Changes

* Promote `IconButton` to beta.

    *Manuel Puyol*

* Add `box` argument to `IconButton`.

    *Manuel Puyol*

* Promote `Markdown` to beta.

    *Manuel Puyol*

### Bug fixes

* Fix `IconButton` raising when `aria-label` was provided using an object.

    *Manuel Puyol*

* Fix disabling of default styles for `SpinnerComponent` via `nil` style parameter.

    *Chris Wilson*

### Deprecations

* Deprecate `Flex` in favor of `BoxComponent`.

    *Manuel Puyol*

### Breaking Changes

* Restrict `ButtonGroup` tag to `:div` and update docs for `Text` tag.

    *Kate Higa*

* Remove non-functional `width` and `height` `:fill` option.

    *Jon Rohan*, *Joel Hawksley*

* Restrict `Subhead` `heading` slot tag to `div` and `h1`-`h6`.

    *Kate Higa*

* Restrict `Blankslate` tag to `div`.

    *Kate Higa*

* Explicitly limit tag for `AvatarStack` to `:div` and `:span`.

    *Kate Higa*

* Rename `MarkdownComponent` to `Markdown`.

    *Manuel Puyol*

## 0.0.39

* Promote `CloseButton` to beta.

    *Manuel Puyol*

* Update `ClipboardCopy` to not toggle icons unless they both exist.

    *Kristján Oddsson*

* Add `icon` and `counter` slots to `ButtonComponent`.

    *Manuel Puyol*

* Create `IconButton` component.

    *Manuel Puyol*

* Removing trailing whitespace from output of `class=""` Classify generation.

    *Jon Rohan*

* Deprecate `FlexItem` in favor of `BoxComponent`.

    *Manuel Puyol*

* Dropping requirement of `octicons_helper` and updating `OcticonComponent` to use `octicon` gem directly.

    *Jon Rohan*

* **Breaking change:** Remove `:overlay` option from `border_color`.

    *Simon Luthi*

## 0.0.38

* Extract `BaseButton` component.

    *Manuel Puyol*

* Add default `aria-label` of "Close" to `CloseButton` component.

    *Kate Higa*

* Set button variants in the `ButtonGroup` parent.

    *Manuel Puyol*

* Create `ClipboardCopy` component.

    *Kristján Oddsson*

* **Breaking change:** Rename `ButtonGroupComponent` to `ButtonGroup` and promote it to beta.

    *Manuel Puyol*

* **Breaking change:** Do not provide default for `Heading` and improve documentation.

    *Kate Higa*

* **Breaking change:** Don't allow `StateComponent` to be a link.

    *Kate Higa*

## 0.0.37

* Update NPM package to include subdirectory JS files.

    *Manuel Puyol*

## 0.0.36

* Add `block` flag to `ButtonComponent`.

    *Manuel Puyol*

* Add `link` and `invisible` schemes to `ButtonComponent`.

    *Manuel Puyol*

* Create `CloseButton` and `HiddenTextExpander` component.

    *Manuel Puyol*

* **Breaking change:** Rename `AutoCompleteComponent` to `AutoComplete` and `AutoCompleteItemComponent` to `AutoComplete::Item`.

    *Manuel Puyol*

* **Breaking change:** Rename `TruncateComponent` to `Truncate` and promote it to beta.

    *Manuel Puyol*

## 0.0.35

* Promote `AutoCompleteComponent`, `AutoCompleteItemComponent`, `AvatarStackComponent` and `ButtonComponent` to beta.

    *Manuel Puyol*

* Allow `UnderlineNav` tabs to be rendered as a `<ul><li>` list.

    *Manuel Puyol*

* _Accessibility:_ Don't add tab roles when `UnderlineNav` or `TabNav` use link redirects.

    *Manuel Puyol*

* **Breaking change:** Make `label` required for `UnderlineNav` and `TabNav`.

    *Manuel Puyol*

## 0.0.34

* Add `p: :responsive` and `m: :auto` system arguments.

    *Manuel Puyol*

* Remove `my: :auto` and negative `m:` system arguments.

    *Manuel Puyol*

* **Breaking change:** Rename `FlashComponent` `variant` argument to `scheme`.

    *Manuel Puyol*

* **Breaking change:** Rename `LinkComponent` `variant` argument to `scheme`.

    *Manuel Puyol*

* **Breaking change:** Rename `ButtonComponent` `button_type` argument to `scheme`.

    *Manuel Puyol*

* **Breaking change:** Rename `ButtonMarketingComponent` `button_type` argument to `scheme`.

    *Manuel Puyol*

* **Breaking change:** Rename `StateComponent` `color` argument to `scheme`.

    *Manuel Puyol*

## 0.0.33

* Remove `TabbedComponent` validation requiring a tab to be selected.

    *Manuel Puyol*

## 0.0.32

* Allow passing the icon name as a positional argument to `OcticonComponent`.

    *Manuel Puyol*

* Promote `TimeAgoComponent` to beta.

    *Manuel Puyol*

* **Breaking change:** Update `TabNav#tab` API to accept the tab content as a block and panel content as a slot.

    *Manuel Puyol*

* **Breaking change:** Update `UnderlineNavComponent` API be more strict and support `TabContainer`.

    *Manuel Puyol*

## 0.0.31

* Fix `Popover` bug where body was only returning the last line of the HTML.

    *Manuel Puyol, Blake Williams*

## 0.0.30

* Make `color:`, `bg:` and `border_color:` accept string values.

    *Manuel Puyol*

## 0.0.29

* Add `primer_time_ago` helper.

    *Simon Taranto*

* Add `silence_deprecations` config to supress deprecation warnings.

    *Manuel Puyol*

## 0.0.28

* Update `CounterComponent` to accept functional schemes `primary` and `secondary`. Deprecate `gray` and `light_gray` schemes.

    *Manuel Puyol*

* Add `force_functional_colors` option to convert colors to functional. This change includes a deprecation warning in non-production environments that warns about non functional color usage.

    *Manuel Puyol*

* Promote `DetailsComponent`, `HeadingComponent`, `TextComponent`, `TimelineItemComponent`, and
  `PopoverComponent` to beta status.

    *Simon Taranto*

* Update `LinkComponent`:
  * use `Link--muted` instead of `muted-link`.
  * accept `variant` and `underline` options.
  * accept `:span` as a tag.

    *Manuel Puyol*

* Add `AutoComplete` and `AutoCompleteItem` components.

    *Manuel Puyol*

* Publish types with npm package.

    *Keith Cirkel* & *Clay Miller*

* Fix `AvatarComponent` to apply classes to the link wrapper if present.

    *Steve Richert*

* Fix `AvatarComponent` to apply the `avatar-small` class rather than `avatar--small`.

    *Steve Richert*

* **Breaking change:** Updates `PopoverComponent` to use Slots V2.

    *Manuel Puyol*

## 0.0.27

* Promote `BreadcrumbComponent` and `ProgressBarComponent` to beta status.

    *Simon Taranto*

* Fix `OcticonComponent` not rendering `data-test-selector` correctly.

    *Manuel Puyol*

* Add `TimeAgo` component.

    *Keith Cirkel*

* **Breaking change:** Updates `UnderlineNavComponent` to use Slots V2.

    *Simon Taranto*

* **Breaking change:** Upgrade `LayoutComponent` to use Slots V2.

    *Simon Taranto*

## 0.0.26

* Fix `DetailsComponent` summary always being rendered as a `btn`.

    *Manuel Puyol*

* Promote `BlankslateComponent` and `BaseComponent` to beta status.

    *Simon Taranto*

## 0.0.25

* Promote `SubheadComponent` to beta.

    *Simon Taranto*

* Add deprecated `orange` and `purple` schemes to `LabelComponent`.

    *Manuel Puyol*

## 0.0.24

* Fix zeitwerk autoload integration.

    *Manuel Puyol*

* **Breaking change:** Upgrade `ProgressBarComponent` to use Slots V2.

    *Simon Taranto*

* **Breaking change:** Upgrade `BreadcrumbComponent` to use Slots V2.

    *Manuel Puyol*

## 0.0.23

* Remove node and yarn version requirements from `@primer/view-components`.

  *Manuel Puyol*

* **Breaking change:** Upgrade `SubheadComponent` to use Slots V2.

    *Simon Taranto*

* **Breaking change:** Update `LabelComponent` to use only functional color
  supportive scheme keys. The component no longer accepts colors (`:gray`, for
  example) but only functional schemes (`primary`, for example).
  `LabelComponent` is promoted to beta status.

  *Simon Taranto*

## 0.0.22

* Add view helpers to easily render Primer components.

    *Manuel Puyol*

* Add `TabContainer` and `TabNav` components.

    *Manuel Puyol*

* Promote `StateComponent` to beta.

    *Simon Taranto*

* **Breaking change:** Upgrade `BorderBoxComponent` to use Slots V2.

    *Manuel Puyol*

* **Breaking change:** Upgrade `StateComponent` to support functional colors. This change requires using [@primer/css-next](https://www.npmjs.com/package/@primer/css-next). The required changes will be upstreamed to @primer/css at a later date.

    *Simon Taranto*

* **Breaking change:** Upgrade `DetailsComponent` to use Slots V2.

    *Simon Taranto*

## 0.0.21

* **Breaking change:** Upgrade `FlashComponent` to use Slots V2.

    *Joel Hawksley, Simon Taranto*

* **Breaking change:** Upgrade `BlankslateComponent` to use Slots V2.

    *Manuel Puyol*

* **Breaking change:** Upgrade `TimelineItemComponent` to use Slots V2.

    *Manuel Puyol*

## 0.0.20

* Fix bug when empty string was passed to Classify.

    *Manuel Puyol*

## 0.0.19

* Add support for functional colors to `color` system argument.

    *Jake Shorty*

* Add `AvatarStack`, `Dropdown`, `Markdown` and `Menu` components.

    *Manuel Puyol*

* Deprecate `DropdownMenuComponent`.

    *Manuel Puyol*

* Fix `Avatar` bug when used with links.

    *Manuel Puyol*

* Add cache for common Primer values.

    *Blake Williams*

* Add support for `octicons_helper` v12.

    *Cole Bemis*

* Add support for `border: true` to apply the `border` class.

    *Simon Taranto*

* Promote `Avatar`, `Link`, and `Counter` components to beta.

    *Simon Taranto*

* **Breaking change:** Drop support for Ruby 2.4.

    *Simon Taranto*

## 0.0.18

* Add `border_radius` system argument.

    *Ash Guillaume*

* Add `animation` system argument.

    *Manuel Puyol*

* Add `Truncate`, `ButtonGroup` and `ButtonMarketing` components.

    *Manuel Puyol*

* Add `Tooltip` component.

    *Simon Taranto*

## 0.0.17

* Ensure all components support inline styles.

    *Joel Hawksley*

## 0.0.16

* Adding a `spinner` slot to the `BlankslateComponent` that uses the `SpinnerComponent` added in `0.0.10`.

    *Jon Rohan*

* Bumping node engine to version `15.x`

    *Jon Rohan*

## 0.0.15

* Add ability to disable `limit` on Counter.

    *Christian Giordano*

* Rename `v` system argument to `visibility`.

    *Joel Hawksley*

## 0.0.14

* Add functional colors to Label.

    *Joel Hawksley*

## 0.0.13

* Add support for `xl` breakpoint.

    *Joel Hawksley*

## 0.0.12

* Adds support for disabling inline box-sizing style for `SpinnerComponent` via style parameter `Primer::SpinnerComponent.new(style: nil)`.

    *Chris Wilson*

## 0.0.11

* Renames DetailsComponent::OVERLAY_DEFAULT to DetailsComponent::NO_OVERLAY to more correctly describe its value.

    *Justin Kenyon*

## 0.0.10

* Add SpinnerComponent

    *Cole Bemis*

## 0.0.9

* BREAKING CHANGE: OcticonComponent no longer accepts `class` parameter; use `classes` instead.

    *heynan0*

## 0.0.8

* Add support for border margins, such as: `border_top: 0`.

    *Natasha Umer*

* Add FlashComponent and OcticonComponent.

    *Joel Hawksley*

* BREAKING CHANGE: BlankslateComponent accepts `icon_size` instead of `icon_height`.

    *Joel Hawksley*

## 0.0.7

* Use `octicons_helper` v11.0.0.

    *Joel Hawksley*

## 0.0.6

* Updated the invalid class name error message

    *emplums*

* Updated README with testing instructions

    *emplums*

* Add large and spacious option to BlankslateComponent

    *simurai*

* Add option for `ButtonComponent` to render a `summary` tag

    *Manuel Puyol*

* BREAKING CHANGE: Changed `DetailsComponent` summary and body to be slots

    *Manuel Puyol*

## 0.0.5

* Add support for box_shadow
* Add components:
  * Popover

    *Sarah Vessels*

## 0.0.4

* Added support for mx: and my: :auto.

    *Christian Giordano*

* Added support for custom layout sizes.

    *Manuel Puyol*

## 0.0.3

* Add support for responsive `float` system argument.

    *Joel Hawksley*

* Add components:
  * Avatar
  * Blankslate

    *Manuel Puyol, Ben Emdon*

## 0.0.1

* Add initial gem configuration.

    *Manuel Puyol, Joel Hawksley*

* Add demo app and storybook to test

    *Manuel Puyol*

* Add Classify, FetchOrFallback and ClassName helpers

    *Manuel Puyol*

* Add components:
  * BorderBox
  * Box
  * Breadcrumb
  * Button
  * Counter
  * Details
  * Dropdown
  * Flex
  * FlexItem
  * Heading
  * Label
  * Layout
  * Link
  * ProgressBar
  * State
  * Subhead
  * Text
  * TimelineItem
  * UnderlineNav

    *Manuel Puyol*<|MERGE_RESOLUTION|>--- conflicted
+++ resolved
@@ -28,11 +28,11 @@
 
     *Kate Higa*
 
-<<<<<<< HEAD
 * Only include `ViewComponent::SlotableV2` if `ViewComponent::Base` does not already include it.
-=======
+
+    *Manuel Puyol*
+
 * Add `force_system_arguments` option to raise an error if a class is used instead of using System Arguments.
->>>>>>> 340e3fc9
 
     *Manuel Puyol*
 
