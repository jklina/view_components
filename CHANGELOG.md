# CHANGELOG

## main

<<<<<<< HEAD
* Add `force_functional_colors` option to convert colors to functional.
=======
* Update `LinkComponent` to use `Link--muted` instead of `muted-link`.
>>>>>>> 54658391

    *Manuel Puyol*

* Promote `DetailsComponent`, `TextComponent`, `TimelineItemComponent`, and
  `PopoverComponent` to beta status.

    *Simon Taranto*

* Add `AutoComplete` and `AutoCompleteItem` components.

    *Manuel Puyol*

* **Breaking change**: Updates `PopoverComponent` to use Slots V2.

    *Manuel Puyol*

## 0.0.27

* Promote `BreadcrumbComponent` and `ProgressBarComponent` to beta status.

    *Simon Taranto*

* Fix `OcticonComponent` not rendering `data-test-selector` correctly.

    *Manuel Puyol*

* Add `TimeAgo` component.

    *Keith Cirkel*

* **Breaking change**: Updates `UnderlineNavComponent` to use Slots V2.

    *Simon Taranto*

* **Breaking change**: Upgrade `LayoutComponent` to use Slots V2.

    *Simon Taranto*

## 0.0.26

* Fix `DetailsComponent` summary always being rendered as a `btn`.

    *Manuel Puyol*

* Promote `BlankslateComponent` and `BaseComponent` to beta status.

    *Simon Taranto*

## 0.0.25

* Promote `SubheadComponent` to beta.

    *Simon Taranto*

* Add deprecated `orange` and `purple` schemes to `LabelComponent`.

    *Manuel Puyol*

## 0.0.24

* Fix zeitwerk autoload integration.

    *Manuel Puyol*

* **Breaking change**: Upgrade `ProgressBarComponent` to use Slots V2.

    *Simon Taranto*

* **Breaking change**: Upgrade `BreadcrumbComponent` to use Slots V2.

    *Manuel Puyol*

## 0.0.23

* Remove node and yarn version requirements from `@primer/view-components`.

  *Manuel Puyol*

* **Breaking change**: Upgrade `SubheadComponent` to use Slots V2.

    *Simon Taranto*

* **Breaking change**: Update `LabelComponent` to use only functional color
  supportive scheme keys. The component no longer accepts colors (`:gray`, for
  example) but only functional schemes (`primary`, for example).
  `LabelComponent` is promoted to beta status.

  *Simon Taranto*

## 0.0.22

* Add view helpers to easily render Primer components.

    *Manuel Puyol*

* Add `TabContainer` and `TabNav` components.

    *Manuel Puyol*

* Promote `StateComponent` to beta.

    *Simon Taranto*

* **Breaking change**: Upgrade `BorderBoxComponent` to use Slots V2.

    *Manuel Puyol*

* **Breaking change**: Upgrade `StateComponent` to support functional colors. This change requires using [@primer/css-next](https://www.npmjs.com/package/@primer/css-next). The required changes will be upstreamed to @primer/css at a later date.

    *Simon Taranto*

* **Breaking change**: Upgrade `DetailsComponent` to use Slots V2.

    *Simon Taranto*

## 0.0.21

* **Breaking change**: Upgrade `FlashComponent` to use Slots V2.

    *Joel Hawksley, Simon Taranto*

* **Breaking change**: Upgrade `BlankslateComponent` to use Slots V2.

    *Manuel Puyol*

* **Breaking change**: Upgrade `TimelineItemComponent` to use Slots V2.

    *Manuel Puyol*

## 0.0.20

* Fix bug when empty string was passed to Classify.

    *Manuel Puyol*

## 0.0.19

* Add support for functional colors to `color` system argument.

    *Jake Shorty*

* Add `AvatarStack`, `Dropdown`, `Markdown` and `Menu` components.

    *Manuel Puyol*

* Deprecate `DropdownMenuComponent`.

    *Manuel Puyol*

* Fix `Avatar` bug when used with links.

    *Manuel Puyol*

* Add cache for common Primer values.

    *Blake Williams*

* Add support for `octicons_helper` v12.

    *Cole Bemis*

* Add support for `border: true` to apply the `border` class.

    *Simon Taranto*

* Promote `Avatar`, `Link`, and `Counter` components to beta.

    *Simon Taranto*

* **Breaking change**: Drop support for Ruby 2.4.

    *Simon Taranto*

## 0.0.18

* Add `border_radius` system argument.

    *Ash Guillaume*

* Add `animation` system argument.

    *Manuel Puyol*

* Add `Truncate`, `ButtonGroup` and `ButtonMarketing` components.

    *Manuel Puyol*

* Add `Tooltip` component.

    *Simon Taranto*

## 0.0.17

* Ensure all components support inline styles.

    *Joel Hawksley*

## 0.0.16

* Adding a `spinner` slot to the `BlankslateComponent` that uses the `SpinnerComponent` added in `0.0.10`.

    *Jon Rohan*

* Bumping node engine to version `15.x`

    *Jon Rohan*

## 0.0.15

* Add ability to disable `limit` on Counter.

    *Christian Giordano*

* Rename `v` system argument to `visibility`.

    *Joel Hawksley*

## 0.0.14

* Add functional colors to Label.

    *Joel Hawksley*

## 0.0.13

* Add support for `xl` breakpoint.

    *Joel Hawksley*

## 0.0.12

* Adds support for disabling inline box-sizing style for `SpinnerComponent` via style parameter `Primer::SpinnerComponent.new(style: nil)`.

    *Chris Wilson*

## 0.0.11

* Renames DetailsComponent::OVERLAY_DEFAULT to DetailsComponent::NO_OVERLAY to more correctly describe its value.

    *Justin Kenyon*

## 0.0.10

* Add SpinnerComponent

    *Cole Bemis*

## 0.0.9

* BREAKING CHANGE: OcticonComponent no longer accepts `class` parameter; use `classes` instead.

    *heynan0*

## 0.0.8

* Add support for border margins, such as: `border_top: 0`.

    *Natasha Umer*

* Add FlashComponent and OcticonComponent.

    *Joel Hawksley*

* BREAKING CHANGE: BlankslateComponent accepts `icon_size` instead of `icon_height`.

    *Joel Hawksley*

## 0.0.7

* Use `octicons_helper` v11.0.0.

    *Joel Hawksley*

## 0.0.6

* Updated the invalid class name error message

    *emplums*

* Updated README with testing instructions

    *emplums*

* Add large and spacious option to BlankslateComponent

    *simurai*

* Add option for `ButtonComponent` to render a `summary` tag

    *Manuel Puyol*

* BREAKING CHANGE: Changed `DetailsComponent` summary and body to be slots

    *Manuel Puyol*

## 0.0.5

* Add support for box_shadow
* Add components:
  * Popover

    *Sarah Vessels*

## 0.0.4

* Added support for mx: and my: :auto.

    *Christian Giordano*

* Added support for custom layout sizes.

    *Manuel Puyol*

## 0.0.3

* Add support for responsive `float` system argument.

    *Joel Hawksley*

* Add components:
  * Avatar
  * Blankslate

    *Manuel Puyol, Ben Emdon*

## 0.0.1

* Add initial gem configuration.

    *Manuel Puyol, Joel Hawksley*

* Add demo app and storybook to test

    *Manuel Puyol*

* Add Classify, FetchOrFallback and ClassName helpers

    *Manuel Puyol*

* Add components:
  * BorderBox
  * Box
  * Breadcrumb
  * Button
  * Counter
  * Details
  * Dropdown
  * Flex
  * FlexItem
  * Heading
  * Label
  * Layout
  * Link
  * ProgressBar
  * State
  * Subhead
  * Text
  * TimelineItem
  * UnderlineNav

    *Manuel Puyol*<|MERGE_RESOLUTION|>--- conflicted
+++ resolved
@@ -2,11 +2,11 @@
 
 ## main
 
-<<<<<<< HEAD
 * Add `force_functional_colors` option to convert colors to functional.
-=======
+
+    *Manuel Puyol*
+
 * Update `LinkComponent` to use `Link--muted` instead of `muted-link`.
->>>>>>> 54658391
 
     *Manuel Puyol*
 
