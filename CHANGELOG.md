--- conflicted
+++ resolved
@@ -2,15 +2,13 @@
 
 ## main
 
-<<<<<<< HEAD
 * **Breaking change**: Upgrade `FlashComponent` to use Slots V2.
 
     *Joel Hawksley, Simon Taranto*
-=======
+
 * **Breaking change**: Upgrade `BlankslateComponent` to use SlotsV2.
 
     *Manuel Puyol*
->>>>>>> c85460dc
 
 ## 0.0.20
 
