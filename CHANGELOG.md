--- conflicted
+++ resolved
@@ -2,13 +2,11 @@
 
 ## main
 
-<<<<<<< HEAD
 * **Breaking change**: Upgrade `LayoutComponent` to use Slots V2.
 
     *Simon Taranto*
-=======
+
 ## 0.0.26
->>>>>>> 62f734db
 
 * Fix `DetailsComponent` summary always being rendered as a `btn`.
 
