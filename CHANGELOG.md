--- conflicted
+++ resolved
@@ -2,13 +2,11 @@
 
 ## main
 
-<<<<<<< HEAD
 * Add `icon` and `counter` slots to `ButtonComponent`.
 
     *Manuel Puyol*
-=======
+
 ## 0.0.38
->>>>>>> f0efadcd
 
 * Extract `BaseButton` component.
 
