--- conflicted
+++ resolved
@@ -2,27 +2,27 @@
 
 ## main
 
-<<<<<<< HEAD
 ### New
 
 * Add `clearfix` and `container` system arguments.
 
     *Manuel Puyol*
 
+### Updates
+
+* Promote `TabNav` component to beta.
+
+    *Manuel Puyol*
+
 ### Breaking changes
 
 * Restrict `col` system arguments to only accept values between 1 and 12.
-=======
-### Updates
-
-* Promote `TabNav` component to beta.
 
     *Manuel Puyol*
 
 ### Misc
 
 * Provide linters for component migrations.
->>>>>>> e168ce62
 
     *Manuel Puyol*
 
