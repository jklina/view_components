--- conflicted
+++ resolved
@@ -4,15 +4,15 @@
 
 ### New
 
-<<<<<<< HEAD
 * Add `clearfix` and `container` system arguments.
-=======
+
+    *Manuel Puyol*
+
 * Add `font_family`, `font_style` and `text_transform` system arguments.
 
     *Manuel Puyol*
 
 * Add more options for `font_size` and `font_weight`.
->>>>>>> 340e3fc9
 
     *Manuel Puyol*
 
