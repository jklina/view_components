# CHANGELOG

<!--
Authoring changelog entries

This file holds all the changes made in previous versions of Primer View Components and the ones coming to the next version.
To add yours, you need to find in which category to write it under the `main` section. `Main` is the first section on top of the document.
There are six categories currently in use, `New`, `Updates`, `Bug fixes`, `Breaking changes`, `Deprecations` and `Misc`.

- New
Category for new components, system behaviours, options and arguments changes

- Updates
Every non-breaking change to the source code go there.

- Bug Fixes
Non-breaking bug fixes to existing code.

- Breaking Changes
The category for changes creating incompatibilities to code written with previous versions.
It includes any changes to components name, signature and behaviour. Also, include removing tags options or changing file location.
If you are not sure you made breaking changes, ask us in your pull request.

- Deprecations
For changes that explicitly deprecate part of the code base.

- Misc
The category for changes related to documentation, testing and tooling. Also, for pull requests that can't fit in other sections.
-->

## main

### New

<<<<<<< HEAD
* Adding ability for `border` system arguments to be responsive

    *Josh Klina @jklina*
=======
* Adding new Alpha component: `Layout` with `main` and `sidebar` slots

    *Cameron Dutro*
>>>>>>> 11f0adbe

* Add a two-column layout linter.

    *Cameron Dutro*

* Add the `HellipButton` component

    *Amélia Chavot*, *Owen Niblock*

### Updates

* Bump Storybook version to include Skip to Content links for keyboard auditors

    *Katie Foster @inkblotty*

* Update the `HiddenTextExpander` component to use the `HellipButton`.

    *Amélia Chavot*, *Owen Niblock*

### Breaking changes

* Require an `aria-label` to be provided for the `HiddenTextExpander` component.

    *Amélia Chavot*, *Owen Niblock*

### Misc

* Fix components not rendering in Storybook because of kebab case arguments.

    *Amélia Chavot*, *Manuel Puyol*, *Owen Niblock*

* Fix a typo on a command on the contribution page.

    *Amélia Chavot*, *Owen Niblock*

### Bug Fixes

* Fix issue where tags were not self-closing when they are void elements

    *Owen Niblock*

### Breaking Changes

* Rename `force_system_arguments` to `raise_on_invalid_options` to better reflect its functionality

    *Owen Niblock*

### Deprecations

* Deprecate `Primer::BlankslateComponent` in favor of `Primer::Beta::Blankslate`.

### Breaking changes

* Renamed `Blankslate` `title` slot to `heading`.

    *Manuel Puyol*

* Removed `Blankslate` `large` variant.

    *Manuel Puyol*

* Renamed `Blankslate` `graphic` slot to `visual`.

    *Manuel Puyol*

## 0.0.60

### Updates

* Adding new Alpha component: BorderBox Header with optional `title` slot

    *Katie Foster @inkblotty*

* Add note about `Breadcrumbs` not being responsive.

    *Joel Hawksley*

* Handling arguments that aren't system arguments or string arguments in primer_octicon.

    *Jon Rohan, Manuel Puyol*

* Improvements to the Procfile so script/dev works as expected.

    *Cameron Dutro*

* Migrating grid classes to utilities.yml process

    *Jon Rohan*

* Adding new system color arguments, and deprecating old arguments.

    *Jon Rohan*

* Make `Spinner` more accessible by adding `sr-only` loading text.

    *Manuel Puyol*

* Make class name validation configurable instead of relying on the Rails env.

    *Cameron Dutro*

### Bug Fixes

* Removes unwanted bottom border from active tab of `Alpha::TabNav`.

    *Ned Schwartz*

### Breaking changes

* Add size restriction to `Avatar`.

    *Kate Higa*

* Remove `square` attribute from `Avatar` in favor of `shape`. This change also affects `TimelineItem` `avatar` slot.

    *Manuel Puyol*

## 0.0.59

### Updates

* Changed `ClipboardCopy` to use `copy` instead of `paste` icon.

    *Cole Bemis*

### Breaking changes

* `Breadcrumbs` no longer accepts padding and font size system arguments.

    *Joel Hawksley*

## 0.0.58

### Updates

* Add accessibility section to `Breadcrumbs` page.

    *Kate Higa*

* Improve performance of the Classify module, i.e. `Classify.call`.

    *Cameron Dutro*

* Background arguments are now pulled in through the utilities class.

    *Jon Rohan*

* Border arguments are now pulled in through the utilities class.

    *Jon Rohan*

### Breaking changes

* `bg:` system argument will no longer accept hex color strings, and deprecated color scale.

    *Jon Rohan*

### Bug fixes

* Fix `ClipboardCopy` octicons not toggling correctly after first click.

    *Manuel Puyol, Kristján Oddsson*

## 0.0.57

### Bug fixes

* Don't suggest empty colors for Octicons when autocorrecting.

    *Manuel Puyol*

## 0.0.56

### Updates

* `Octicon` linter will autocorrect colors.

    *Manuel Puyol*

* `Button` linter will autocorrect when button uses `href`, `name`, `value` or `tabindex`.

    *Manuel Puyol*

* `Flash` linter won't autocorrect flashes with ERB in their content.

    *Manuel Puyol*

* Eager load components.

    *Cameron Dutro*

### Misc

* Refactor some of the rubocop valid_node? logic into BaseCop class.

    *Jon Rohan*

* Fix validation checker to use Utilities for color-* classes.

    *Jon Rohan*

## 0.0.55

### Breaking changes

* `Primer::Breadcrumbs` requires `href`s for all items and no longer accepts the `selected` argument.

    *Joel Hawksley*

* Split `TabNav` into `TabNav` and `TabPanels`.

    *Kate Higa*

### New

* Use the allocation_stats gem to count object allocations in our benchmarks.
* Improve performance of Octicon cache key construction.

    *Cameron Dutro*

* Update `@primer/css` to `17.7.0` which includes a new argument for `word_break`

    *Jon Rohan*

### Misc

* Clean up extra constants in `UnderlineNav`.

    *Kate Higa*

## 0.0.54

### Breaking changes

* Rename `BreadcrumbComponent` to `Beta::Breadcrumbs`.

    *Joel Hawksley*

* Split `UnderlineNavComponent` into `Alpha::UnderlineNav` and `Alpha::UnderlinePanels`.

    *Kate Higa*

## 0.0.53

### New

* Add autocorrection to `FlashComponent` linter when the context is basic text.

    *Manuel Puyol*

### Updates

* Linters won't mark offenses when the ignore count is correct unless explicitly configured to do so.

    *Manuel Puyol*

* Deprecating background and border color presentational arguments

    *Jon Rohan*

* Map the `for` argument when autofixing `ClipboardCopy` migrations.

    *Kristján Oddsson*

* Add autocorrection for `CloseButton` linter.

    *Manuel Puyol*

* Moving text color variables to Utilities class

    *Jon Rohan*

### Bug fixes

* Linters won't convert HTML special elements.

    *Manuel Puyol*

### Misc

* Only run CHANGELOG CI on pull requests.

    *Manuel Puyol*

* Run CI actions on pushes to main.

    *Cameron Dutro*

* Get to 100% code coverage.

    *Cameron Dutro*

## 0.0.52

### New

* Adding `Primer::Beta::Truncate` component to reflect changes in primer/css component [Truncate](https://primer.style/css/components/truncate).

    *Jon Rohan*

* Add cop to look for deprecated system arguments and suggest replacements.

    *Jon Rohan*

* Add cop to use `primer_octicon` in favor of `octicon`.

    *Manuel Puyol*

* Fix release script so it doesn't loop continuously.

    *Cameron Dutro*

### Updates

* Promote `ClipboardCopy` to beta.

    *Manuel Puyol*

* PrimerOcticon linter supports `aria-` and `data-` attributes.

    *Manuel Puyol*

* Linters can:
  * convert values with ERB interpolations.
  * autocorrect cases with custom classes.

    *Manuel Puyol*

* Add a `scheme` option to `BorderBoxComponent` rows.

    *Cameron Dutro*

* Upgrade rubocop and support Ruby 3.0.

    *Cameron Dutro*

* Linters will not autocorrect cases where a required argument is missing.

    *Manuel Puyol*

### Misc

* Update benchmarks to run in every supported Ruby version.

    *Manuel Puyol*

* Add a linter generator.

    *Manuel Puyol*

## 0.0.51

### Breaking changes

* Rename `width` and `height` System Arguments to `w` and `h`, resolving conflict with HTML attribute names.

    *Manuel Puyol*

### Updates

* `SystemArgumentInsteadOfClass` linter will check for arguments in ViewHelpers.

    *Manuel Puyol*

## 0.0.50

### Updates

* Fix incorrect slots syntax in docs.

    *Joel Hawksley*, *Blake Williams*

### New

* Add linter suggestions for `CloseButton` component.

    *Manuel Puyol*

### Breaking changes

* Update to `octicons` `v15`, removing open-ended dependency. See [https://github.com/primer/octicons/releases/tag/v15.0.0] for icon name changes in release.

    *Joel Hawksley*

### Updates

* Don't require `title` for `Label`.

    *Manuel Puyol*

* Improve autocorrectable linters to convert known SystemArgument classes.

    *Manuel Puyol*

* Add support for `width: :full` and `height: :full` to System Arguments.

    *Joel Hawksley*

### Bug fixes

* Update linters to not autocorrect attributes with ERB blocks.

    *Manuel Puyol*

* Fix `:height` and `:width` docs to pull from Utilities

    *Jon Rohan*

## 0.0.49

### New

* Add linter suggestions for `Label` component.

    *Manuel Puyol*

* Add linter suggestions for `ClipboardCopy` component.

    *Manuel Puyol*

### Updates

* Update the `Truncate` component to accept `:strong` as a tag.

    *Amélia Chavot*

* Improve `Primer::Classify::Utilities.classes_to_hash` performance.

    *Manuel Puyol*

### Breaking changes

* Require tab with panels to have `panel_id` so `aria-controls` can be set.

    *Kate Higa*

* Renames:
  * `Primer::AvatarStackComponent` to `Primer::Beta::AvatarStack`.

    *Manuel Puyol*

### Misc

* Extract example tag parsing into helper.

    *Kate Higa*

* Generate a static constant JSON and use it when defining linters.

    *Manuel Puyol*

## 0.0.48

### Breaking changes

* Ensure panels in `Navigation::Tab` have a label.

    *Kate Higa*

### Misc

* Expose custom cops and default config for erblint.

    *Manuel Puyol*

* Fix double constant assign.

    *Manuel Puyol*

## 0.0.47

### Breaking changes

* Restrict tag for `Popover` to `:div` and `Popover` heading slot to headings.

    *Kate Higa*

* Renames:
  * `Primer::AutoComplete` to `Primer::Beta::AutoComplete`
  * `Primer::AutoComplete::Item` to `Primer::Beta::AutoComplete::Item`
  * `Primer::AvatarComponent` to `Primer::Beta::Avatar`

    *Manuel Puyol*

### Misc

* Update `doc_examples_axe_test` to exclude non-standalone components and fix `Markdown` example.

    *Kate Higa*

* Update `DetailsComponent` examples.

    *Manuel Puyol*

* Add linter to suggest system arguments instead of classes.

    *Manuel Puyol*

* Update component generator to create components in the right status module.

    *Manuel Puyol*

* Add example for truncating HTML to `Truncate`.

    *Joel Hawksley*

* Update docs generation to point to the correct file sources.

    *Manuel Puyol*

* Add ENV flag to dump linter data into a file.

    *Manuel Puyol*

## 0.0.46

### Updates

* Default to matching `name` and `id` of `input`.

    *Kate Higa*

* Restrict usage of padding system arguments on BorderBox, recommending use of `padding` density instead.

    *Joel Hawksley*

### Breaking changes

* Restrict `TabNav`and `Tab` tags.

    *Kate Higa*

* Restrict `AvatarStack` body slot tag and `ImageCrop` spinner tag.

    *Kate Higa*

* Restrict `Details` body slot tags and `UnderlineNav` body slot tags.

    *Kate Higa*

* Move Primer::Classify from `app/lib/` to `lib/`. This requires an extra `require "primer/classify"` statement for anywhere Classify is needed.

    *Manuel Puyol, Jon Rohan*

* Restrict `Menu` heading slot tags to heading tags and require `tag` argument.

    *Kate Higa*

* Adding animation, vertical_align, word_break, display, visibility, & position arguments to the utilities class. `animation: :grow` is now `animation: :hover_grow` this was a change because we changed the class name in primer.

    *Jon Rohan*

### Misc

* Update contributing guidelines with release instructions.

    *Kate Higa*

* Prevent flexible tag syntax with rubocop rule.

    *Kate Higa*

* Update linter autocorrection to use `""` instead of `true` for boolean attributes.

    *Manuel Puyol*

* Update Storybook version.

    *Manuel Puyol*

* Add a changelog authoring guide to `CHANGELOG.md`.

    *Amélia Chavot*

## 0.0.45

### Updates

* Allow copying from elements using `for` in `ClipboardCopy`.

    *Manuel Puyol*

### Breaking changes

* Remove `label` argument in favor of `aria-label` in `ClipboardCopy`.

    *Manuel Puyol*

### Misc

* Add autocorrect for button linters.

    *Manuel Puyol*

* Unify contributing guidelines.

    *Kate Higa*

* Rerun flaky system tests.

    *Manuel Puyol*

* Check if selector is a classify class in Utilities.

   *Jon Rohan*

## 0.0.44

### Updates

* Allow `Dropdown` menu items to be rendered outside a list.

    *Manuel Puyol*

### Breaking changes

* Require a label or `aria-label` to be provided for `AutoComplete` component.

    *Kate Higa*

* Renames:
  * `DropdownComponent` to `Dropdown`.
  * `Dropdown::MenuComponent` to `Dropdown::Menu`.
  * `Primer::ButtonMarketingComponent` to `Primer::Alpha::ButtonMarketing`.
  * `Primer::TextComponent` to `Primer::Beta::Text`.

    *Manuel Puyol*

* Removes `summary_classes` attribute in favor of the `summary` slot in `Dropdown`.

    *Manuel Puyol*

### Misc

* Replace Classify::Spacing class with pre-generated mappings.

  *Jon Rohan*

* Add linter suggestions for `Button` component.

    *Manuel Puyol*

* Sort documentation arguments.

    *Jon Rohan*

* Add validations for docs generation.

    *Manuel Puyol, Kate Higa*

* Change docs header order.

    *Manuel Puyol, Kate Higa*

* Add preliminary criteria for new `alpha` components.

    *Joel Hawksley*

## 0.0.43

### New

* Add `clearfix` and `container` system arguments.

    *Manuel Puyol*

### Updates

* Promote `TabNav` component to beta.

    *Manuel Puyol*

* Allow customizing `TabContainer` when using `TabNav` and `UnderlineNav` components.

    *Manuel Puyol*

### Breaking changes

* Restrict `col` system arguments to only accept values between 1 and 12.

    *Manuel Puyol*

### Misc

* Raise an error if `class` is used as a system argument.

    *Manuel Puyol*

* Don't commit auto-generated component previews.

    *Kate Higa*

* Provide linters for component migrations.

    *Manuel Puyol*

* Update docs to accept multiline descriptions.

    *Manuel Puyol*

* Upgrade primer/css to 17.2.1

  *Jon Rohan*

## 0.0.42

### New

* Add `font_family`, `font_style` and `text_transform` system arguments.

    *Manuel Puyol*

* Add more options for `font_size` and `font_weight`.

    *Manuel Puyol*

### Updates

* Add `align` option to the `TabNav` extra slot to allow HTML ordering.

    *Manuel Puyol*

### Misc

* Auto-generate component previews from doc examples and run integration test checks.

    *Kate Higa, Joel Hawksley*

* Configure previews controller to allow view helper usage in preview template.

    *Kate Higa*

* Only include `ViewComponent::SlotableV2` if `ViewComponent::Base` does not already include it.

    *Manuel Puyol*

* Add `force_system_arguments` option to raise an error if a class is used instead of using System Arguments.

    *Manuel Puyol*

### Breaking changes

* Restrict allowed tags for `Truncate`, `Markdown`, and `HiddenTextExpander`.

    *Kate Higa*

## 0.0.41

### New

* Create `LocalTime` component.

    *Kristján Oddsson*

* Create `Image` component.

    *Manuel Puyol*

* Add `extra` slot to `TabNav`.

    *Manuel Puyol*

* Do not raise error if Primer CSS class name is passed to component if `PRIMER_WARNINGS_DISABLED` is set.

    *Joel Hawksley*

### Accessibility

* Accept `aria-current="true"` in tabbed components.

    *Manuel Puyol*

### Changes

* Promote `Tooltip` component to beta.

    *Manuel Puyol*

### Bug fixes

* Ensure that `ClipboardCopy` behaviors only target ViewComponents.

    *Manuel Puyol*

* Ensure that the `rounded` attribute for `<image-crop>` is represented as a boolean attribute.

    *Kristján Oddsson*

### Breaking changes

* Rename `TooltipComponent` to `Tooltip`.

    *Manuel Puyol*

* Don't allow `OcticonComponent` height/width values under 16px

   *Jon Rohan*

* Remove `:large` size option from `OcticonComponent` and change `:medium` to 24px

    *Jon Rohan*

* Restrict `Label` tag to `span`, `div`, `a`, `summary`.

    *Kate Higa*

### Misc

* Add a CI check for changes to the CHANGELOG file.

    *Kristján Oddsson*

## 0.0.40

### New

* Create `ImageCrop` component.

    *Kristján Oddsson*

### Changes

* Promote `IconButton` to beta.

    *Manuel Puyol*

* Add `box` argument to `IconButton`.

    *Manuel Puyol*

* Promote `Markdown` to beta.

    *Manuel Puyol*

### Bug fixes

* Fix `IconButton` raising when `aria-label` was provided using an object.

    *Manuel Puyol*

* Fix disabling of default styles for `SpinnerComponent` via `nil` style parameter.

    *Chris Wilson*

### Deprecations

* Deprecate `Flex` in favor of `BoxComponent`.

    *Manuel Puyol*

### Breaking Changes

* Restrict `ButtonGroup` tag to `:div` and update docs for `Text` tag.

    *Kate Higa*

* Remove non-functional `width` and `height` `:fill` option.

    *Jon Rohan*, *Joel Hawksley*

* Restrict `Subhead` `heading` slot tag to `div` and `h1`-`h6`.

    *Kate Higa*

* Restrict `Blankslate` tag to `div`.

    *Kate Higa*

* Explicitly limit tag for `AvatarStack` to `:div` and `:span`.

    *Kate Higa*

* Rename `MarkdownComponent` to `Markdown`.

    *Manuel Puyol*

## 0.0.39

* Promote `CloseButton` to beta.

    *Manuel Puyol*

* Update `ClipboardCopy` to not toggle icons unless they both exist.

    *Kristján Oddsson*

* Add `icon` and `counter` slots to `ButtonComponent`.

    *Manuel Puyol*

* Create `IconButton` component.

    *Manuel Puyol*

* Removing trailing whitespace from output of `class=""` Classify generation.

    *Jon Rohan*

* Deprecate `FlexItem` in favor of `BoxComponent`.

    *Manuel Puyol*

* Dropping requirement of `octicons_helper` and updating `OcticonComponent` to use `octicon` gem directly.

    *Jon Rohan*

* **Breaking change:** Remove `:overlay` option from `border_color`.

    *Simon Luthi*

## 0.0.38

* Extract `BaseButton` component.

    *Manuel Puyol*

* Add default `aria-label` of "Close" to `CloseButton` component.

    *Kate Higa*

* Set button variants in the `ButtonGroup` parent.

    *Manuel Puyol*

* Create `ClipboardCopy` component.

    *Kristján Oddsson*

* **Breaking change:** Rename `ButtonGroupComponent` to `ButtonGroup` and promote it to beta.

    *Manuel Puyol*

* **Breaking change:** Do not provide default for `Heading` and improve documentation.

    *Kate Higa*

* **Breaking change:** Don't allow `StateComponent` to be a link.

    *Kate Higa*

## 0.0.37

* Update NPM package to include subdirectory JS files.

    *Manuel Puyol*

## 0.0.36

* Add `block` flag to `ButtonComponent`.

    *Manuel Puyol*

* Add `link` and `invisible` schemes to `ButtonComponent`.

    *Manuel Puyol*

* Create `CloseButton` and `HiddenTextExpander` component.

    *Manuel Puyol*

* **Breaking change:** Rename `AutoCompleteComponent` to `AutoComplete` and `AutoCompleteItemComponent` to `AutoComplete::Item`.

    *Manuel Puyol*

* **Breaking change:** Rename `TruncateComponent` to `Truncate` and promote it to beta.

    *Manuel Puyol*

## 0.0.35

* Promote `AutoCompleteComponent`, `AutoCompleteItemComponent`, `AvatarStackComponent` and `ButtonComponent` to beta.

    *Manuel Puyol*

* Allow `UnderlineNav` tabs to be rendered as a `<ul><li>` list.

    *Manuel Puyol*

* _Accessibility:_ Don't add tab roles when `UnderlineNav` or `TabNav` use link redirects.

    *Manuel Puyol*

* **Breaking change:** Make `label` required for `UnderlineNav` and `TabNav`.

    *Manuel Puyol*

## 0.0.34

* Add `p: :responsive` and `m: :auto` system arguments.

    *Manuel Puyol*

* Remove `my: :auto` and negative `m:` system arguments.

    *Manuel Puyol*

* **Breaking change:** Rename `FlashComponent` `variant` argument to `scheme`.

    *Manuel Puyol*

* **Breaking change:** Rename `LinkComponent` `variant` argument to `scheme`.

    *Manuel Puyol*

* **Breaking change:** Rename `ButtonComponent` `button_type` argument to `scheme`.

    *Manuel Puyol*

* **Breaking change:** Rename `ButtonMarketing` `button_type` argument to `scheme`.

    *Manuel Puyol*

* **Breaking change:** Rename `StateComponent` `color` argument to `scheme`.

    *Manuel Puyol*

## 0.0.33

* Remove `TabbedComponent` validation requiring a tab to be selected.

    *Manuel Puyol*

## 0.0.32

* Allow passing the icon name as a positional argument to `OcticonComponent`.

    *Manuel Puyol*

* Promote `TimeAgoComponent` to beta.

    *Manuel Puyol*

* **Breaking change:** Update `TabNav#tab` API to accept the tab content as a block and panel content as a slot.

    *Manuel Puyol*

* **Breaking change:** Update `UnderlineNavComponent` API be more strict and support `TabContainer`.

    *Manuel Puyol*

## 0.0.31

* Fix `Popover` bug where body was only returning the last line of the HTML.

    *Manuel Puyol, Blake Williams*

## 0.0.30

* Make `color:`, `bg:` and `border_color:` accept string values.

    *Manuel Puyol*

## 0.0.29

* Add `primer_time_ago` helper.

    *Simon Taranto*

* Add `silence_deprecations` config to supress deprecation warnings.

    *Manuel Puyol*

## 0.0.28

* Update `CounterComponent` to accept functional schemes `primary` and `secondary`. Deprecate `gray` and `light_gray` schemes.

    *Manuel Puyol*

* Add `force_functional_colors` option to convert colors to functional. This change includes a deprecation warning in non-production environments that warns about non functional color usage.

    *Manuel Puyol*

* Promote `DetailsComponent`, `HeadingComponent`, `TextComponent`, `TimelineItemComponent`, and
  `PopoverComponent` to beta status.

    *Simon Taranto*

* Update `LinkComponent`:
  * use `Link--muted` instead of `muted-link`.
  * accept `variant` and `underline` options.
  * accept `:span` as a tag.

    *Manuel Puyol*

* Add `AutoComplete` and `AutoCompleteItem` components.

    *Manuel Puyol*

* Publish types with npm package.

    *Keith Cirkel* & *Clay Miller*

* Fix `AvatarComponent` to apply classes to the link wrapper if present.

    *Steve Richert*

* Fix `AvatarComponent` to apply the `avatar-small` class rather than `avatar--small`.

    *Steve Richert*

* **Breaking change:** Updates `PopoverComponent` to use Slots V2.

    *Manuel Puyol*

## 0.0.27

* Promote `BreadcrumbComponent` and `ProgressBarComponent` to beta status.

    *Simon Taranto*

* Fix `OcticonComponent` not rendering `data-test-selector` correctly.

    *Manuel Puyol*

* Add `TimeAgo` component.

    *Keith Cirkel*

* **Breaking change:** Updates `UnderlineNavComponent` to use Slots V2.

    *Simon Taranto*

* **Breaking change:** Upgrade `LayoutComponent` to use Slots V2.

    *Simon Taranto*

## 0.0.26

* Fix `DetailsComponent` summary always being rendered as a `btn`.

    *Manuel Puyol*

* Promote `BlankslateComponent` and `BaseComponent` to beta status.

    *Simon Taranto*

## 0.0.25

* Promote `SubheadComponent` to beta.

    *Simon Taranto*

* Add deprecated `orange` and `purple` schemes to `LabelComponent`.

    *Manuel Puyol*

## 0.0.24

* Fix zeitwerk autoload integration.

    *Manuel Puyol*

* **Breaking change:** Upgrade `ProgressBarComponent` to use Slots V2.

    *Simon Taranto*

* **Breaking change:** Upgrade `BreadcrumbComponent` to use Slots V2.

    *Manuel Puyol*

## 0.0.23

* Remove node and yarn version requirements from `@primer/view-components`.

  *Manuel Puyol*

* **Breaking change:** Upgrade `SubheadComponent` to use Slots V2.

    *Simon Taranto*

* **Breaking change:** Update `LabelComponent` to use only functional color
  supportive scheme keys. The component no longer accepts colors (`:gray`, for
  example) but only functional schemes (`primary`, for example).
  `LabelComponent` is promoted to beta status.

  *Simon Taranto*

## 0.0.22

* Add view helpers to easily render Primer components.

    *Manuel Puyol*

* Add `TabContainer` and `TabNav` components.

    *Manuel Puyol*

* Promote `StateComponent` to beta.

    *Simon Taranto*

* **Breaking change:** Upgrade `BorderBoxComponent` to use Slots V2.

    *Manuel Puyol*

* **Breaking change:** Upgrade `StateComponent` to support functional colors. This change requires using [@primer/css-next](https://www.npmjs.com/package/@primer/css-next). The required changes will be upstreamed to @primer/css at a later date.

    *Simon Taranto*

* **Breaking change:** Upgrade `DetailsComponent` to use Slots V2.

    *Simon Taranto*

## 0.0.21

* **Breaking change:** Upgrade `FlashComponent` to use Slots V2.

    *Joel Hawksley, Simon Taranto*

* **Breaking change:** Upgrade `BlankslateComponent` to use Slots V2.

    *Manuel Puyol*

* **Breaking change:** Upgrade `TimelineItemComponent` to use Slots V2.

    *Manuel Puyol*

## 0.0.20

* Fix bug when empty string was passed to Classify.

    *Manuel Puyol*

## 0.0.19

* Add support for functional colors to `color` system argument.

    *Jake Shorty*

* Add `AvatarStack`, `Dropdown`, `Markdown` and `Menu` components.

    *Manuel Puyol*

* Deprecate `DropdownMenuComponent`.

    *Manuel Puyol*

* Fix `Avatar` bug when used with links.

    *Manuel Puyol*

* Add cache for common Primer values.

    *Blake Williams*

* Add support for `octicons_helper` v12.

    *Cole Bemis*

* Add support for `border: true` to apply the `border` class.

    *Simon Taranto*

* Promote `Avatar`, `Link`, and `Counter` components to beta.

    *Simon Taranto*

* **Breaking change:** Drop support for Ruby 2.4.

    *Simon Taranto*

## 0.0.18

* Add `border_radius` system argument.

    *Ash Guillaume*

* Add `animation` system argument.

    *Manuel Puyol*

* Add `Truncate`, `ButtonGroup` and `ButtonMarketing` components.

    *Manuel Puyol*

* Add `Tooltip` component.

    *Simon Taranto*

## 0.0.17

* Ensure all components support inline styles.

    *Joel Hawksley*

## 0.0.16

* Adding a `spinner` slot to the `BlankslateComponent` that uses the `SpinnerComponent` added in `0.0.10`.

    *Jon Rohan*

* Bumping node engine to version `15.x`

    *Jon Rohan*

## 0.0.15

* Add ability to disable `limit` on Counter.

    *Christian Giordano*

* Rename `v` system argument to `visibility`.

    *Joel Hawksley*

## 0.0.14

* Add functional colors to Label.

    *Joel Hawksley*

## 0.0.13

* Add support for `xl` breakpoint.

    *Joel Hawksley*

## 0.0.12

* Adds support for disabling inline box-sizing style for `SpinnerComponent` via style parameter `Primer::SpinnerComponent.new(style: nil)`.

    *Chris Wilson*

## 0.0.11

* Renames DetailsComponent::OVERLAY_DEFAULT to DetailsComponent::NO_OVERLAY to more correctly describe its value.

    *Justin Kenyon*

## 0.0.10

* Add SpinnerComponent

    *Cole Bemis*

## 0.0.9

* BREAKING CHANGE: OcticonComponent no longer accepts `class` parameter; use `classes` instead.

    *heynan0*

## 0.0.8

* Add support for border margins, such as: `border_top: 0`.

    *Natasha Umer*

* Add FlashComponent and OcticonComponent.

    *Joel Hawksley*

* BREAKING CHANGE: BlankslateComponent accepts `icon_size` instead of `icon_height`.

    *Joel Hawksley*

## 0.0.7

* Use `octicons_helper` v11.0.0.

    *Joel Hawksley*

## 0.0.6

* Updated the invalid class name error message

    *emplums*

* Updated README with testing instructions

    *emplums*

* Add large and spacious option to BlankslateComponent

    *simurai*

* Add option for `ButtonComponent` to render a `summary` tag

    *Manuel Puyol*

* BREAKING CHANGE: Changed `DetailsComponent` summary and body to be slots

    *Manuel Puyol*

## 0.0.5

* Add support for box_shadow
* Add components:
  * Popover

    *Sarah Vessels*

## 0.0.4

* Added support for mx: and my: :auto.

    *Christian Giordano*

* Added support for custom layout sizes.

    *Manuel Puyol*

## 0.0.3

* Add support for responsive `float` system argument.

    *Joel Hawksley*

* Add components:
  * Avatar
  * Blankslate

    *Manuel Puyol, Ben Emdon*

## 0.0.1

* Add initial gem configuration.

    *Manuel Puyol, Joel Hawksley*

* Add demo app and storybook to test

    *Manuel Puyol*

* Add Classify, FetchOrFallback and ClassName helpers

    *Manuel Puyol*

* Add components:
  * BorderBox
  * Box
  * Breadcrumb
  * Button
  * Counter
  * Details
  * Dropdown
  * Flex
  * FlexItem
  * Heading
  * Label
  * Layout
  * Link
  * ProgressBar
  * State
  * Subhead
  * Text
  * TimelineItem
  * UnderlineNav

    *Manuel Puyol*<|MERGE_RESOLUTION|>--- conflicted
+++ resolved
@@ -32,15 +32,13 @@
 
 ### New
 
-<<<<<<< HEAD
 * Adding ability for `border` system arguments to be responsive
 
     *Josh Klina @jklina*
-=======
+
 * Adding new Alpha component: `Layout` with `main` and `sidebar` slots
 
     *Cameron Dutro*
->>>>>>> 11f0adbe
 
 * Add a two-column layout linter.
 
