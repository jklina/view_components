--- conflicted
+++ resolved
@@ -8,15 +8,13 @@
 
     *Kristján Oddsson*
 
-<<<<<<< HEAD
 ### Accessibility
 
 * Accept `aria-current="true"` in tabbed components.
-=======
+
 ### Changes
 
 * Promote `Tooltip` component to beta.
->>>>>>> d3b2438e
 
     *Manuel Puyol*
 
