# CHANGELOG

<!--
Authoring changelog entries

This file holds all the changes made in previous versions of Primer View Components and the ones coming to the next version.
To add yours, you need to find in which category to write it under the `main` section. `Main` is the first section on top of the document.
There are six categories currently in use, `New`, `Updates`, `Bug fixes`, `Breaking changes`, `Deprecations` and `Misc`.

- New
Category for new components, system behaviours, options and arguments changes

- Updates
Every non-breaking change to the source code go there.

- Bug Fixes
Non-breaking bug fixes to existing code.

- Breaking Changes
The category for changes creating incompatibilities to code written with previous versions.
It includes any changes to components name, signature and behaviour. Also, include removing tags options or changing file location.
If you are not sure you made breaking changes, ask us in your pull request.

- Deprecations
For changes that explicitly deprecate part of the code base.

- Misc
The category for changes related to documentation, testing and tooling. Also, for pull requests that can't fit in other sections.
-->

## main

### New

<<<<<<< HEAD
* Adding ability for `border` system arguments to be responsive

    *Josh Klina @jklina*

=======
* Add a two-column layout linter.

    *Cameron Dutro*

### Updates

* Bump Storybook version to include Skip to Content links for keyboard auditors

    *Katie Foster @inkblotty*

### Deprecations

* Deprecate `Primer::BlankslateComponent` in favor of `Primer::Beta::Blankslate`.

    *Manuel Puyol*
>>>>>>> 670a44cc

## 0.0.60

### Updates

* Adding new Alpha component: BorderBox Header with optional `title` slot

    *Katie Foster @inkblotty*

* Add note about `Breadcrumbs` not being responsive.

    *Joel Hawksley*

* Handling arguments that aren't system arguments or string arguments in primer_octicon.

    *Jon Rohan, Manuel Puyol*

* Improvements to the Procfile so script/dev works as expected.

    *Cameron Dutro*

* Migrating grid classes to utilities.yml process

    *Jon Rohan*

* Adding new system color arguments, and deprecating old arguments.

    *Jon Rohan*

* Make `Spinner` more accessible by adding `sr-only` loading text.

    *Manuel Puyol*

* Make class name validation configurable instead of relying on the Rails env.

    *Cameron Dutro*

### Bug Fixes

* Removes unwanted bottom border from active tab of `Alpha::TabNav`.

    *Ned Schwartz*

### Breaking changes

* Add size restriction to `Avatar`.

    *Kate Higa*

* Remove `square` attribute from `Avatar` in favor of `shape`. This change also affects `TimelineItem` `avatar` slot.

    *Manuel Puyol*

## 0.0.59

### Updates

* Changed `ClipboardCopy` to use `copy` instead of `paste` icon.

    *Cole Bemis*

### Breaking changes

* `Breadcrumbs` no longer accepts padding and font size system arguments.

    *Joel Hawksley*

## 0.0.58

### Updates

* Add accessibility section to `Breadcrumbs` page.

    *Kate Higa*

* Improve performance of the Classify module, i.e. `Classify.call`.

    *Cameron Dutro*

* Background arguments are now pulled in through the utilities class.

    *Jon Rohan*

* Border arguments are now pulled in through the utilities class.

    *Jon Rohan*

### Breaking changes

* `bg:` system argument will no longer accept hex color strings, and deprecated color scale.

    *Jon Rohan*

### Bug fixes

* Fix `ClipboardCopy` octicons not toggling correctly after first click.

    *Manuel Puyol, Kristján Oddsson*

## 0.0.57

### Bug fixes

* Don't suggest empty colors for Octicons when autocorrecting.

    *Manuel Puyol*

## 0.0.56

### Updates

* `Octicon` linter will autocorrect colors.

    *Manuel Puyol*

* `Button` linter will autocorrect when button uses `href`, `name`, `value` or `tabindex`.

    *Manuel Puyol*

* `Flash` linter won't autocorrect flashes with ERB in their content.

    *Manuel Puyol*

* Eager load components.

    *Cameron Dutro*

### Misc

* Refactor some of the rubocop valid_node? logic into BaseCop class.

    *Jon Rohan*

* Fix validation checker to use Utilities for color-* classes.

    *Jon Rohan*

## 0.0.55

### Breaking changes

* `Primer::Breadcrumbs` requires `href`s for all items and no longer accepts the `selected` argument.

    *Joel Hawksley*

* Split `TabNav` into `TabNav` and `TabPanels`.

    *Kate Higa*

### New

* Use the allocation_stats gem to count object allocations in our benchmarks.
* Improve performance of Octicon cache key construction.

    *Cameron Dutro*

* Update `@primer/css` to `17.7.0` which includes a new argument for `word_break`

    *Jon Rohan*

### Misc

* Clean up extra constants in `UnderlineNav`.

    *Kate Higa*

## 0.0.54

### Breaking changes

* Rename `BreadcrumbComponent` to `Beta::Breadcrumbs`.

    *Joel Hawksley*

* Split `UnderlineNavComponent` into `Alpha::UnderlineNav` and `Alpha::UnderlinePanels`.

    *Kate Higa*

## 0.0.53

### New

* Add autocorrection to `FlashComponent` linter when the context is basic text.

    *Manuel Puyol*

### Updates

* Linters won't mark offenses when the ignore count is correct unless explicitly configured to do so.

    *Manuel Puyol*

* Deprecating background and border color presentational arguments

    *Jon Rohan*

* Map the `for` argument when autofixing `ClipboardCopy` migrations.

    *Kristján Oddsson*

* Add autocorrection for `CloseButton` linter.

    *Manuel Puyol*

* Moving text color variables to Utilities class

    *Jon Rohan*

### Bug fixes

* Linters won't convert HTML special elements.

    *Manuel Puyol*

### Misc

* Only run CHANGELOG CI on pull requests.

    *Manuel Puyol*

* Run CI actions on pushes to main.

    *Cameron Dutro*

* Get to 100% code coverage.

    *Cameron Dutro*

## 0.0.52

### New

* Adding `Primer::Beta::Truncate` component to reflect changes in primer/css component [Truncate](https://primer.style/css/components/truncate).

    *Jon Rohan*

* Add cop to look for deprecated system arguments and suggest replacements.

    *Jon Rohan*

* Add cop to use `primer_octicon` in favor of `octicon`.

    *Manuel Puyol*

* Fix release script so it doesn't loop continuously.

    *Cameron Dutro*

### Updates

* Promote `ClipboardCopy` to beta.

    *Manuel Puyol*

* PrimerOcticon linter supports `aria-` and `data-` attributes.

    *Manuel Puyol*

* Linters can:
  * convert values with ERB interpolations.
  * autocorrect cases with custom classes.

    *Manuel Puyol*

* Add a `scheme` option to `BorderBoxComponent` rows.

    *Cameron Dutro*

* Upgrade rubocop and support Ruby 3.0.

    *Cameron Dutro*

* Linters will not autocorrect cases where a required argument is missing.

    *Manuel Puyol*

### Misc

* Update benchmarks to run in every supported Ruby version.

    *Manuel Puyol*

* Add a linter generator.

    *Manuel Puyol*

## 0.0.51

### Breaking changes

* Rename `width` and `height` System Arguments to `w` and `h`, resolving conflict with HTML attribute names.

    *Manuel Puyol*

### Updates

* `SystemArgumentInsteadOfClass` linter will check for arguments in ViewHelpers.

    *Manuel Puyol*

## 0.0.50

### Updates

* Fix incorrect slots syntax in docs.

    *Joel Hawksley*, *Blake Williams*

### New

* Add linter suggestions for `CloseButton` component.

    *Manuel Puyol*

### Breaking changes

* Update to `octicons` `v15`, removing open-ended dependency. See [https://github.com/primer/octicons/releases/tag/v15.0.0] for icon name changes in release.

    *Joel Hawksley*

### Updates

* Don't require `title` for `Label`.

    *Manuel Puyol*

* Improve autocorrectable linters to convert known SystemArgument classes.

    *Manuel Puyol*

* Add support for `width: :full` and `height: :full` to System Arguments.

    *Joel Hawksley*

### Bug fixes

* Update linters to not autocorrect attributes with ERB blocks.

    *Manuel Puyol*

* Fix `:height` and `:width` docs to pull from Utilities

    *Jon Rohan*

## 0.0.49

### New

* Add linter suggestions for `Label` component.

    *Manuel Puyol*

* Add linter suggestions for `ClipboardCopy` component.

    *Manuel Puyol*

### Updates

* Update the `Truncate` component to accept `:strong` as a tag.

    *Amélia Chavot*

* Improve `Primer::Classify::Utilities.classes_to_hash` performance.

    *Manuel Puyol*

### Breaking changes

* Require tab with panels to have `panel_id` so `aria-controls` can be set.

    *Kate Higa*

* Renames:
  * `Primer::AvatarStackComponent` to `Primer::Beta::AvatarStack`.

    *Manuel Puyol*

### Misc

* Extract example tag parsing into helper.

    *Kate Higa*

* Generate a static constant JSON and use it when defining linters.

    *Manuel Puyol*

## 0.0.48

### Breaking changes

* Ensure panels in `Navigation::Tab` have a label.

    *Kate Higa*

### Misc

* Expose custom cops and default config for erblint.

    *Manuel Puyol*

* Fix double constant assign.

    *Manuel Puyol*

## 0.0.47

### Breaking changes

* Restrict tag for `Popover` to `:div` and `Popover` heading slot to headings.

    *Kate Higa*

* Renames:
  * `Primer::AutoComplete` to `Primer::Beta::AutoComplete`
  * `Primer::AutoComplete::Item` to `Primer::Beta::AutoComplete::Item`
  * `Primer::AvatarComponent` to `Primer::Beta::Avatar`

    *Manuel Puyol*

### Misc

* Update `doc_examples_axe_test` to exclude non-standalone components and fix `Markdown` example.

    *Kate Higa*

* Update `DetailsComponent` examples.

    *Manuel Puyol*

* Add linter to suggest system arguments instead of classes.

    *Manuel Puyol*

* Update component generator to create components in the right status module.

    *Manuel Puyol*

* Add example for truncating HTML to `Truncate`.

    *Joel Hawksley*

* Update docs generation to point to the correct file sources.

    *Manuel Puyol*

* Add ENV flag to dump linter data into a file.

    *Manuel Puyol*

## 0.0.46

### Updates

* Default to matching `name` and `id` of `input`.

    *Kate Higa*

* Restrict usage of padding system arguments on BorderBox, recommending use of `padding` density instead.

    *Joel Hawksley*

### Breaking changes

* Restrict `TabNav`and `Tab` tags.

    *Kate Higa*

* Restrict `AvatarStack` body slot tag and `ImageCrop` spinner tag.

    *Kate Higa*

* Restrict `Details` body slot tags and `UnderlineNav` body slot tags.

    *Kate Higa*

* Move Primer::Classify from `app/lib/` to `lib/`. This requires an extra `require "primer/classify"` statement for anywhere Classify is needed.

    *Manuel Puyol, Jon Rohan*

* Restrict `Menu` heading slot tags to heading tags and require `tag` argument.

    *Kate Higa*

* Adding animation, vertical_align, word_break, display, visibility, & position arguments to the utilities class. `animation: :grow` is now `animation: :hover_grow` this was a change because we changed the class name in primer.

    *Jon Rohan*

### Misc

* Update contributing guidelines with release instructions.

    *Kate Higa*

* Prevent flexible tag syntax with rubocop rule.

    *Kate Higa*

* Update linter autocorrection to use `""` instead of `true` for boolean attributes.

    *Manuel Puyol*

* Update Storybook version.

    *Manuel Puyol*

* Added a changelog authoring guide to `CHANGELOG.md`.

    *Amélia Chavot*

## 0.0.45

### Updates

* Allow copying from elements using `for` in `ClipboardCopy`.

    *Manuel Puyol*

### Breaking changes

* Remove `label` argument in favor of `aria-label` in `ClipboardCopy`.

    *Manuel Puyol*

### Misc

* Add autocorrect for button linters.

    *Manuel Puyol*

* Unify contributing guidelines.

    *Kate Higa*

* Rerun flaky system tests.

    *Manuel Puyol*

* Check if selector is a classify class in Utilities.

   *Jon Rohan*

## 0.0.44

### Updates

* Allow `Dropdown` menu items to be rendered outside a list.

    *Manuel Puyol*

### Breaking changes

* Require a label or `aria-label` to be provided for `AutoComplete` component.

    *Kate Higa*

* Renames:
  * `DropdownComponent` to `Dropdown`.
  * `Dropdown::MenuComponent` to `Dropdown::Menu`.
  * `Primer::ButtonMarketingComponent` to `Primer::Alpha::ButtonMarketing`.
  * `Primer::TextComponent` to `Primer::Beta::Text`.

    *Manuel Puyol*

* Removes `summary_classes` attribute in favor of the `summary` slot in `Dropdown`.

    *Manuel Puyol*

### Misc

* Replace Classify::Spacing class with pre-generated mappings.

  *Jon Rohan*

* Add linter suggestions for `Button` component.

    *Manuel Puyol*

* Sort documentation arguments.

    *Jon Rohan*

* Add validations for docs generation.

    *Manuel Puyol, Kate Higa*

* Change docs header order.

    *Manuel Puyol, Kate Higa*

* Add preliminary criteria for new `alpha` components.

    *Joel Hawksley*

## 0.0.43

### New

* Add `clearfix` and `container` system arguments.

    *Manuel Puyol*

### Updates

* Promote `TabNav` component to beta.

    *Manuel Puyol*

* Allow customizing `TabContainer` when using `TabNav` and `UnderlineNav` components.

    *Manuel Puyol*

### Breaking changes

* Restrict `col` system arguments to only accept values between 1 and 12.

    *Manuel Puyol*

### Misc

* Raise an error if `class` is used as a system argument.

    *Manuel Puyol*

* Don't commit auto-generated component previews.

    *Kate Higa*

* Provide linters for component migrations.

    *Manuel Puyol*

* Update docs to accept multiline descriptions.

    *Manuel Puyol*

* Upgrade primer/css to 17.2.1

  *Jon Rohan*

## 0.0.42

### New

* Add `font_family`, `font_style` and `text_transform` system arguments.

    *Manuel Puyol*

* Add more options for `font_size` and `font_weight`.

    *Manuel Puyol*

### Updates

* Add `align` option to the `TabNav` extra slot to allow HTML ordering.

    *Manuel Puyol*

### Misc

* Auto-generate component previews from doc examples and run integration test checks.

    *Kate Higa, Joel Hawksley*

* Configure previews controller to allow view helper usage in preview template.

    *Kate Higa*

* Only include `ViewComponent::SlotableV2` if `ViewComponent::Base` does not already include it.

    *Manuel Puyol*

* Add `force_system_arguments` option to raise an error if a class is used instead of using System Arguments.

    *Manuel Puyol*

### Breaking changes

* Restrict allowed tags for `Truncate`, `Markdown`, and `HiddenTextExpander`.

    *Kate Higa*

## 0.0.41

### New

* Create `LocalTime` component.

    *Kristján Oddsson*

* Create `Image` component.

    *Manuel Puyol*

* Add `extra` slot to `TabNav`.

    *Manuel Puyol*

* Do not raise error if Primer CSS class name is passed to component if `PRIMER_WARNINGS_DISABLED` is set.

    *Joel Hawksley*

### Accessibility

* Accept `aria-current="true"` in tabbed components.

    *Manuel Puyol*

### Changes

* Promote `Tooltip` component to beta.

    *Manuel Puyol*

### Bug fixes

* Ensure that `ClipboardCopy` behaviors only target ViewComponents.

    *Manuel Puyol*

* Ensure that the `rounded` attribute for `<image-crop>` is represented as a boolean attribute.

    *Kristján Oddsson*

### Breaking changes

* Rename `TooltipComponent` to `Tooltip`.

    *Manuel Puyol*

* Don't allow `OcticonComponent` height/width values under 16px

   *Jon Rohan*

* Remove `:large` size option from `OcticonComponent` and change `:medium` to 24px

    *Jon Rohan*

* Restrict `Label` tag to `span`, `div`, `a`, `summary`.

    *Kate Higa*

### Misc

* Add a CI check for changes to the CHANGELOG file.

    *Kristján Oddsson*

## 0.0.40

### New

* Create `ImageCrop` component.

    *Kristján Oddsson*

### Changes

* Promote `IconButton` to beta.

    *Manuel Puyol*

* Add `box` argument to `IconButton`.

    *Manuel Puyol*

* Promote `Markdown` to beta.

    *Manuel Puyol*

### Bug fixes

* Fix `IconButton` raising when `aria-label` was provided using an object.

    *Manuel Puyol*

* Fix disabling of default styles for `SpinnerComponent` via `nil` style parameter.

    *Chris Wilson*

### Deprecations

* Deprecate `Flex` in favor of `BoxComponent`.

    *Manuel Puyol*

### Breaking Changes

* Restrict `ButtonGroup` tag to `:div` and update docs for `Text` tag.

    *Kate Higa*

* Remove non-functional `width` and `height` `:fill` option.

    *Jon Rohan*, *Joel Hawksley*

* Restrict `Subhead` `heading` slot tag to `div` and `h1`-`h6`.

    *Kate Higa*

* Restrict `Blankslate` tag to `div`.

    *Kate Higa*

* Explicitly limit tag for `AvatarStack` to `:div` and `:span`.

    *Kate Higa*

* Rename `MarkdownComponent` to `Markdown`.

    *Manuel Puyol*

## 0.0.39

* Promote `CloseButton` to beta.

    *Manuel Puyol*

* Update `ClipboardCopy` to not toggle icons unless they both exist.

    *Kristján Oddsson*

* Add `icon` and `counter` slots to `ButtonComponent`.

    *Manuel Puyol*

* Create `IconButton` component.

    *Manuel Puyol*

* Removing trailing whitespace from output of `class=""` Classify generation.

    *Jon Rohan*

* Deprecate `FlexItem` in favor of `BoxComponent`.

    *Manuel Puyol*

* Dropping requirement of `octicons_helper` and updating `OcticonComponent` to use `octicon` gem directly.

    *Jon Rohan*

* **Breaking change:** Remove `:overlay` option from `border_color`.

    *Simon Luthi*

## 0.0.38

* Extract `BaseButton` component.

    *Manuel Puyol*

* Add default `aria-label` of "Close" to `CloseButton` component.

    *Kate Higa*

* Set button variants in the `ButtonGroup` parent.

    *Manuel Puyol*

* Create `ClipboardCopy` component.

    *Kristján Oddsson*

* **Breaking change:** Rename `ButtonGroupComponent` to `ButtonGroup` and promote it to beta.

    *Manuel Puyol*

* **Breaking change:** Do not provide default for `Heading` and improve documentation.

    *Kate Higa*

* **Breaking change:** Don't allow `StateComponent` to be a link.

    *Kate Higa*

## 0.0.37

* Update NPM package to include subdirectory JS files.

    *Manuel Puyol*

## 0.0.36

* Add `block` flag to `ButtonComponent`.

    *Manuel Puyol*

* Add `link` and `invisible` schemes to `ButtonComponent`.

    *Manuel Puyol*

* Create `CloseButton` and `HiddenTextExpander` component.

    *Manuel Puyol*

* **Breaking change:** Rename `AutoCompleteComponent` to `AutoComplete` and `AutoCompleteItemComponent` to `AutoComplete::Item`.

    *Manuel Puyol*

* **Breaking change:** Rename `TruncateComponent` to `Truncate` and promote it to beta.

    *Manuel Puyol*

## 0.0.35

* Promote `AutoCompleteComponent`, `AutoCompleteItemComponent`, `AvatarStackComponent` and `ButtonComponent` to beta.

    *Manuel Puyol*

* Allow `UnderlineNav` tabs to be rendered as a `<ul><li>` list.

    *Manuel Puyol*

* _Accessibility:_ Don't add tab roles when `UnderlineNav` or `TabNav` use link redirects.

    *Manuel Puyol*

* **Breaking change:** Make `label` required for `UnderlineNav` and `TabNav`.

    *Manuel Puyol*

## 0.0.34

* Add `p: :responsive` and `m: :auto` system arguments.

    *Manuel Puyol*

* Remove `my: :auto` and negative `m:` system arguments.

    *Manuel Puyol*

* **Breaking change:** Rename `FlashComponent` `variant` argument to `scheme`.

    *Manuel Puyol*

* **Breaking change:** Rename `LinkComponent` `variant` argument to `scheme`.

    *Manuel Puyol*

* **Breaking change:** Rename `ButtonComponent` `button_type` argument to `scheme`.

    *Manuel Puyol*

* **Breaking change:** Rename `ButtonMarketing` `button_type` argument to `scheme`.

    *Manuel Puyol*

* **Breaking change:** Rename `StateComponent` `color` argument to `scheme`.

    *Manuel Puyol*

## 0.0.33

* Remove `TabbedComponent` validation requiring a tab to be selected.

    *Manuel Puyol*

## 0.0.32

* Allow passing the icon name as a positional argument to `OcticonComponent`.

    *Manuel Puyol*

* Promote `TimeAgoComponent` to beta.

    *Manuel Puyol*

* **Breaking change:** Update `TabNav#tab` API to accept the tab content as a block and panel content as a slot.

    *Manuel Puyol*

* **Breaking change:** Update `UnderlineNavComponent` API be more strict and support `TabContainer`.

    *Manuel Puyol*

## 0.0.31

* Fix `Popover` bug where body was only returning the last line of the HTML.

    *Manuel Puyol, Blake Williams*

## 0.0.30

* Make `color:`, `bg:` and `border_color:` accept string values.

    *Manuel Puyol*

## 0.0.29

* Add `primer_time_ago` helper.

    *Simon Taranto*

* Add `silence_deprecations` config to supress deprecation warnings.

    *Manuel Puyol*

## 0.0.28

* Update `CounterComponent` to accept functional schemes `primary` and `secondary`. Deprecate `gray` and `light_gray` schemes.

    *Manuel Puyol*

* Add `force_functional_colors` option to convert colors to functional. This change includes a deprecation warning in non-production environments that warns about non functional color usage.

    *Manuel Puyol*

* Promote `DetailsComponent`, `HeadingComponent`, `TextComponent`, `TimelineItemComponent`, and
  `PopoverComponent` to beta status.

    *Simon Taranto*

* Update `LinkComponent`:
  * use `Link--muted` instead of `muted-link`.
  * accept `variant` and `underline` options.
  * accept `:span` as a tag.

    *Manuel Puyol*

* Add `AutoComplete` and `AutoCompleteItem` components.

    *Manuel Puyol*

* Publish types with npm package.

    *Keith Cirkel* & *Clay Miller*

* Fix `AvatarComponent` to apply classes to the link wrapper if present.

    *Steve Richert*

* Fix `AvatarComponent` to apply the `avatar-small` class rather than `avatar--small`.

    *Steve Richert*

* **Breaking change:** Updates `PopoverComponent` to use Slots V2.

    *Manuel Puyol*

## 0.0.27

* Promote `BreadcrumbComponent` and `ProgressBarComponent` to beta status.

    *Simon Taranto*

* Fix `OcticonComponent` not rendering `data-test-selector` correctly.

    *Manuel Puyol*

* Add `TimeAgo` component.

    *Keith Cirkel*

* **Breaking change:** Updates `UnderlineNavComponent` to use Slots V2.

    *Simon Taranto*

* **Breaking change:** Upgrade `LayoutComponent` to use Slots V2.

    *Simon Taranto*

## 0.0.26

* Fix `DetailsComponent` summary always being rendered as a `btn`.

    *Manuel Puyol*

* Promote `BlankslateComponent` and `BaseComponent` to beta status.

    *Simon Taranto*

## 0.0.25

* Promote `SubheadComponent` to beta.

    *Simon Taranto*

* Add deprecated `orange` and `purple` schemes to `LabelComponent`.

    *Manuel Puyol*

## 0.0.24

* Fix zeitwerk autoload integration.

    *Manuel Puyol*

* **Breaking change:** Upgrade `ProgressBarComponent` to use Slots V2.

    *Simon Taranto*

* **Breaking change:** Upgrade `BreadcrumbComponent` to use Slots V2.

    *Manuel Puyol*

## 0.0.23

* Remove node and yarn version requirements from `@primer/view-components`.

  *Manuel Puyol*

* **Breaking change:** Upgrade `SubheadComponent` to use Slots V2.

    *Simon Taranto*

* **Breaking change:** Update `LabelComponent` to use only functional color
  supportive scheme keys. The component no longer accepts colors (`:gray`, for
  example) but only functional schemes (`primary`, for example).
  `LabelComponent` is promoted to beta status.

  *Simon Taranto*

## 0.0.22

* Add view helpers to easily render Primer components.

    *Manuel Puyol*

* Add `TabContainer` and `TabNav` components.

    *Manuel Puyol*

* Promote `StateComponent` to beta.

    *Simon Taranto*

* **Breaking change:** Upgrade `BorderBoxComponent` to use Slots V2.

    *Manuel Puyol*

* **Breaking change:** Upgrade `StateComponent` to support functional colors. This change requires using [@primer/css-next](https://www.npmjs.com/package/@primer/css-next). The required changes will be upstreamed to @primer/css at a later date.

    *Simon Taranto*

* **Breaking change:** Upgrade `DetailsComponent` to use Slots V2.

    *Simon Taranto*

## 0.0.21

* **Breaking change:** Upgrade `FlashComponent` to use Slots V2.

    *Joel Hawksley, Simon Taranto*

* **Breaking change:** Upgrade `BlankslateComponent` to use Slots V2.

    *Manuel Puyol*

* **Breaking change:** Upgrade `TimelineItemComponent` to use Slots V2.

    *Manuel Puyol*

## 0.0.20

* Fix bug when empty string was passed to Classify.

    *Manuel Puyol*

## 0.0.19

* Add support for functional colors to `color` system argument.

    *Jake Shorty*

* Add `AvatarStack`, `Dropdown`, `Markdown` and `Menu` components.

    *Manuel Puyol*

* Deprecate `DropdownMenuComponent`.

    *Manuel Puyol*

* Fix `Avatar` bug when used with links.

    *Manuel Puyol*

* Add cache for common Primer values.

    *Blake Williams*

* Add support for `octicons_helper` v12.

    *Cole Bemis*

* Add support for `border: true` to apply the `border` class.

    *Simon Taranto*

* Promote `Avatar`, `Link`, and `Counter` components to beta.

    *Simon Taranto*

* **Breaking change:** Drop support for Ruby 2.4.

    *Simon Taranto*

## 0.0.18

* Add `border_radius` system argument.

    *Ash Guillaume*

* Add `animation` system argument.

    *Manuel Puyol*

* Add `Truncate`, `ButtonGroup` and `ButtonMarketing` components.

    *Manuel Puyol*

* Add `Tooltip` component.

    *Simon Taranto*

## 0.0.17

* Ensure all components support inline styles.

    *Joel Hawksley*

## 0.0.16

* Adding a `spinner` slot to the `BlankslateComponent` that uses the `SpinnerComponent` added in `0.0.10`.

    *Jon Rohan*

* Bumping node engine to version `15.x`

    *Jon Rohan*

## 0.0.15

* Add ability to disable `limit` on Counter.

    *Christian Giordano*

* Rename `v` system argument to `visibility`.

    *Joel Hawksley*

## 0.0.14

* Add functional colors to Label.

    *Joel Hawksley*

## 0.0.13

* Add support for `xl` breakpoint.

    *Joel Hawksley*

## 0.0.12

* Adds support for disabling inline box-sizing style for `SpinnerComponent` via style parameter `Primer::SpinnerComponent.new(style: nil)`.

    *Chris Wilson*

## 0.0.11

* Renames DetailsComponent::OVERLAY_DEFAULT to DetailsComponent::NO_OVERLAY to more correctly describe its value.

    *Justin Kenyon*

## 0.0.10

* Add SpinnerComponent

    *Cole Bemis*

## 0.0.9

* BREAKING CHANGE: OcticonComponent no longer accepts `class` parameter; use `classes` instead.

    *heynan0*

## 0.0.8

* Add support for border margins, such as: `border_top: 0`.

    *Natasha Umer*

* Add FlashComponent and OcticonComponent.

    *Joel Hawksley*

* BREAKING CHANGE: BlankslateComponent accepts `icon_size` instead of `icon_height`.

    *Joel Hawksley*

## 0.0.7

* Use `octicons_helper` v11.0.0.

    *Joel Hawksley*

## 0.0.6

* Updated the invalid class name error message

    *emplums*

* Updated README with testing instructions

    *emplums*

* Add large and spacious option to BlankslateComponent

    *simurai*

* Add option for `ButtonComponent` to render a `summary` tag

    *Manuel Puyol*

* BREAKING CHANGE: Changed `DetailsComponent` summary and body to be slots

    *Manuel Puyol*

## 0.0.5

* Add support for box_shadow
* Add components:
  * Popover

    *Sarah Vessels*

## 0.0.4

* Added support for mx: and my: :auto.

    *Christian Giordano*

* Added support for custom layout sizes.

    *Manuel Puyol*

## 0.0.3

* Add support for responsive `float` system argument.

    *Joel Hawksley*

* Add components:
  * Avatar
  * Blankslate

    *Manuel Puyol, Ben Emdon*

## 0.0.1

* Add initial gem configuration.

    *Manuel Puyol, Joel Hawksley*

* Add demo app and storybook to test

    *Manuel Puyol*

* Add Classify, FetchOrFallback and ClassName helpers

    *Manuel Puyol*

* Add components:
  * BorderBox
  * Box
  * Breadcrumb
  * Button
  * Counter
  * Details
  * Dropdown
  * Flex
  * FlexItem
  * Heading
  * Label
  * Layout
  * Link
  * ProgressBar
  * State
  * Subhead
  * Text
  * TimelineItem
  * UnderlineNav

    *Manuel Puyol*<|MERGE_RESOLUTION|>--- conflicted
+++ resolved
@@ -32,12 +32,10 @@
 
 ### New
 
-<<<<<<< HEAD
 * Adding ability for `border` system arguments to be responsive
 
     *Josh Klina @jklina*
 
-=======
 * Add a two-column layout linter.
 
     *Cameron Dutro*
@@ -53,7 +51,6 @@
 * Deprecate `Primer::BlankslateComponent` in favor of `Primer::Beta::Blankslate`.
 
     *Manuel Puyol*
->>>>>>> 670a44cc
 
 ## 0.0.60
 
