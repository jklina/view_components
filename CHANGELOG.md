--- conflicted
+++ resolved
@@ -1,16 +1,14 @@
 # main
 
-<<<<<<< HEAD
+* Add large and spacious option to BlankslateComponent
+
+    *simurai*
+
 ## Breaking changes
 
 * Changed `DetailsComponent` summary to be a slot
 
     *Manuel Puyol*
-=======
-* Add large and spacious option to BlankslateComponent
-
-    *simurai*
->>>>>>> 1ea87cd1
 
 # 0.0.5
 
