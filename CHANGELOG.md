# CHANGELOG

## main

* Add `TabContainer` and `TabNav` components.

    *Manuel Puyol*

* **Breaking change**: Upgrade `BorderBoxComponent` to use Slots V2.

    *Manuel Puyol*

* **Breaking change**: Upgrade `StateComponent` to support functional colors. This change requires using [@primer/css-next](https://www.npmjs.com/package/@primer/css-next). The required changes will be upstreamed to @primer/css at a later date.

    *Simon Taranto*

<<<<<<< HEAD
* Add `TimeAgo` component.

    *Keith Cirkel*
=======
* **Breaking change**: Upgrade `DetailsComponent` to use Slots V2.

    *Simon Taranto*
>>>>>>> f52e589d

## 0.0.21

* **Breaking change**: Upgrade `FlashComponent` to use Slots V2.

    *Joel Hawksley, Simon Taranto*

* **Breaking change**: Upgrade `BlankslateComponent` to use Slots V2.

    *Manuel Puyol*

* **Breaking change**: Upgrade `TimelineItemComponent` to use Slots V2.

    *Manuel Puyol*

## 0.0.20

* Fix bug when empty string was passed to Classify.

    *Manuel Puyol*

## 0.0.19

* Add support for functional colors to `color` system argument.

    *Jake Shorty*

* Add `AvatarStack`, `Dropdown`, `Markdown` and `Menu` components.

    *Manuel Puyol*

* Deprecate `DropdownMenuComponent`.

    *Manuel Puyol*

* Fix `Avatar` bug when used with links.

    *Manuel Puyol*

* Add cache for common Primer values.

    *Blake Williams*

* Add support for `octicons_helper` v12.

    *Cole Bemis*

* Add support for `border: true` to apply the `border` class.

    *Simon Taranto*

* Promote `Avatar`, `Link`, and `Counter` components to beta.

    *Simon Taranto*

* **Breaking change**: Drop support for Ruby 2.4.

    *Simon Taranto*

## 0.0.18

* Add `border_radius` system argument.

    *Ash Guillaume*

* Add `animation` system argument.

    *Manuel Puyol*

* Add `Truncate`, `ButtonGroup` and `ButtonMarketing` components.

    *Manuel Puyol*

* Add `Tooltip` component.

    *Simon Taranto*

## 0.0.17

* Ensure all components support inline styles.

    *Joel Hawksley*

## 0.0.16

* Adding a `spinner` slot to the `BlankslateComponent` that uses the `SpinnerComponent` added in `0.0.10`.

    *Jon Rohan*

* Bumping node engine to version `15.x`

    *Jon Rohan*

## 0.0.15

* Add ability to disable `limit` on Counter.

    *Christian Giordano*

* Rename `v` system argument to `visibility`.

    *Joel Hawksley*

## 0.0.14

* Add functional colors to Label.

    *Joel Hawksley*

## 0.0.13

* Add support for `xl` breakpoint.

    *Joel Hawksley*

## 0.0.12

* Adds support for disabling inline box-sizing style for `SpinnerComponent` via style parameter `Primer::SpinnerComponent.new(style: nil)`.

    *Chris Wilson*

## 0.0.11

* Renames DetailsComponent::OVERLAY_DEFAULT to DetailsComponent::NO_OVERLAY to more correctly describe its value.

    *Justin Kenyon*

## 0.0.10

* Add SpinnerComponent

    *Cole Bemis*

## 0.0.9

* BREAKING CHANGE: OcticonComponent no longer accepts `class` parameter; use `classes` instead.

    *heynan0*

## 0.0.8

* Add support for border margins, such as: `border_top: 0`.

    *Natasha Umer*

* Add FlashComponent and OcticonComponent.

    *Joel Hawksley*

* BREAKING CHANGE: BlankslateComponent accepts `icon_size` instead of `icon_height`.

    *Joel Hawksley*

## 0.0.7

* Use `octicons_helper` v11.0.0.

    *Joel Hawksley*

## 0.0.6

* Updated the invalid class name error message

    *emplums*

* Updated README with testing instructions

    *emplums*

* Add large and spacious option to BlankslateComponent

    *simurai*

* Add option for `ButtonComponent` to render a `summary` tag

    *Manuel Puyol*

* BREAKING CHANGE: Changed `DetailsComponent` summary and body to be slots

    *Manuel Puyol*

## 0.0.5

* Add support for box_shadow
* Add components:
  * Popover

    *Sarah Vessels*

## 0.0.4

* Added support for mx: and my: :auto.

    *Christian Giordano*

* Added support for custom layout sizes.

    *Manuel Puyol*

## 0.0.3

* Add support for responsive `float` system argument.

    *Joel Hawksley*

* Add components:
  * Avatar
  * Blankslate

    *Manuel Puyol, Ben Emdon*

## 0.0.1

* Add initial gem configuration.

    *Manuel Puyol, Joel Hawksley*

* Add demo app and storybook to test

    *Manuel Puyol*

* Add Classify, FetchOrFallback and ClassName helpers

    *Manuel Puyol*

* Add components:
  * BorderBox
  * Box
  * Breadcrumb
  * Button
  * Counter
  * Details
  * Dropdown
  * Flex
  * FlexItem
  * Heading
  * Label
  * Layout
  * Link
  * ProgressBar
  * State
  * Subhead
  * Text
  * TimelineItem
  * UnderlineNav

    *Manuel Puyol*<|MERGE_RESOLUTION|>--- conflicted
+++ resolved
@@ -14,15 +14,13 @@
 
     *Simon Taranto*
 
-<<<<<<< HEAD
 * Add `TimeAgo` component.
 
     *Keith Cirkel*
-=======
+
 * **Breaking change**: Upgrade `DetailsComponent` to use Slots V2.
 
     *Simon Taranto*
->>>>>>> f52e589d
 
 ## 0.0.21
 
