--- conflicted
+++ resolved
@@ -2,18 +2,16 @@
 
 ## main
 
-<<<<<<< HEAD
 * **Breaking change**: Upgrade `SubheadComponent` to use Slots V2.
 
     *Simon Taranto*
-=======
+
 * **Breaking change**: Update `LabelComponent` to use only functional color
   supportive scheme keys. The component no longer accepts colors (`:gray`, for
   example) but only functional schemes (`primary`, for example).
   `LabelComponent` is promoted to beta status.
 
   *Simon Taranto*
->>>>>>> ec58fbab
   
 ## 0.0.22
 
