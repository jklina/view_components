# CHANGELOG

## main

<<<<<<< HEAD
* Create `CloseButton` and `HiddenTextExpander` components.
=======
* Add `block` flag to `ButtonComponent`.

    *Manuel Puyol*

* Add `link` and `invisible` schemes to `ButtonComponent`.

    *Manuel Puyol*

* Create `CloseButton` component.
>>>>>>> 0e9613d1

    *Manuel Puyol*

* **Breaking change**: Rename `AutoCompleteComponent` to `AutoComplete` and `AutoCompleteItemComponent` to `AutoComplete::Item`.

    *Manuel Puyol*

## 0.0.35

* Promote `AutoCompleteComponent`, `AutoCompleteItemComponent`, `AvatarStackComponent` and `ButtonComponent` to beta.

    *Manuel Puyol*

* Allow `UnderlineNav` tabs to be rendered as a `<ul><li>` list.

    *Manuel Puyol*

* _Accessibility:_ Don't add tab roles when `UnderlineNav` or `TabNav` use link redirects.

    *Manuel Puyol*

* **Breaking change**: Make `label` required for `UnderlineNav` and `TabNav`.

    *Manuel Puyol*

## 0.0.34

* Add `p: :responsive` and `m: :auto` system arguments.

    *Manuel Puyol*

* Remove `my: :auto` and negative `m:` system arguments.

    *Manuel Puyol*

* **Breaking change**: Rename `FlashComponent` `variant` argument to `scheme`.

    *Manuel Puyol*

* **Breaking change**: Rename `LinkComponent` `variant` argument to `scheme`.

    *Manuel Puyol*

* **Breaking change**: Rename `ButtonComponent` `button_type` argument to `scheme`.

    *Manuel Puyol*

* **Breaking change**: Rename `ButtonMarketingComponent` `button_type` argument to `scheme`.

    *Manuel Puyol*

* **Breaking change**: Rename `StateComponent` `color` argument to `scheme`.

    *Manuel Puyol*

## 0.0.33

* Remove `TabbedComponent` validation requiring a tab to be selected.

    *Manuel Puyol*

## 0.0.32

* Allow passing the icon name as a positional argument to `OcticonComponent`.

    *Manuel Puyol*

* Promote `TimeAgoComponent` to beta.

    *Manuel Puyol*

* **Breaking change**: Update `TabNav#tab` API to accept the tab content as a block and panel content as a slot.

    *Manuel Puyol*

* **Breaking change**: Update `UnderlineNavComponent` API be more strict and support `TabContainer`.

    *Manuel Puyol*

## 0.0.31

* Fix `Popover` bug where body was only returning the last line of the HTML.

    *Manuel Puyol, Blake Williams*

## 0.0.30

* Make `color:`, `bg:` and `border_color:` accept string values.

    *Manuel Puyol*

## 0.0.29

* Add `primer_time_ago` helper.

    *Simon Taranto*

* Add `silence_deprecations` config to supress deprecation warnings.

    *Manuel Puyol*

## 0.0.28

* Update `CounterComponent` to accept functional schemes `primary` and `secondary`. Deprecate `gray` and `light_gray` schemes.

    *Manuel Puyol*

* Add `force_functional_colors` option to convert colors to functional. This change includes a deprecation warning in non-production environments that warns about non functional color usage.

    *Manuel Puyol*

* Promote `DetailsComponent`, `HeadingComponent`, `TextComponent`, `TimelineItemComponent`, and
  `PopoverComponent` to beta status.

    *Simon Taranto*

* Update `LinkComponent`:
  * use `Link--muted` instead of `muted-link`.
  * accept `variant` and `underline` options.
  * accept `:span` as a tag.

    *Manuel Puyol*

* Add `AutoComplete` and `AutoCompleteItem` components.

    *Manuel Puyol*

* Publish types with npm package.

    *Keith Cirkel* & *Clay Miller*

* Fix `AvatarComponent` to apply classes to the link wrapper if present.

    *Steve Richert*

* Fix `AvatarComponent` to apply the `avatar-small` class rather than `avatar--small`.

    *Steve Richert*

* **Breaking change**: Updates `PopoverComponent` to use Slots V2.

    *Manuel Puyol*

## 0.0.27

* Promote `BreadcrumbComponent` and `ProgressBarComponent` to beta status.

    *Simon Taranto*

* Fix `OcticonComponent` not rendering `data-test-selector` correctly.

    *Manuel Puyol*

* Add `TimeAgo` component.

    *Keith Cirkel*

* **Breaking change**: Updates `UnderlineNavComponent` to use Slots V2.

    *Simon Taranto*

* **Breaking change**: Upgrade `LayoutComponent` to use Slots V2.

    *Simon Taranto*

## 0.0.26

* Fix `DetailsComponent` summary always being rendered as a `btn`.

    *Manuel Puyol*

* Promote `BlankslateComponent` and `BaseComponent` to beta status.

    *Simon Taranto*

## 0.0.25

* Promote `SubheadComponent` to beta.

    *Simon Taranto*

* Add deprecated `orange` and `purple` schemes to `LabelComponent`.

    *Manuel Puyol*

## 0.0.24

* Fix zeitwerk autoload integration.

    *Manuel Puyol*

* **Breaking change**: Upgrade `ProgressBarComponent` to use Slots V2.

    *Simon Taranto*

* **Breaking change**: Upgrade `BreadcrumbComponent` to use Slots V2.

    *Manuel Puyol*

## 0.0.23

* Remove node and yarn version requirements from `@primer/view-components`.

  *Manuel Puyol*

* **Breaking change**: Upgrade `SubheadComponent` to use Slots V2.

    *Simon Taranto*

* **Breaking change**: Update `LabelComponent` to use only functional color
  supportive scheme keys. The component no longer accepts colors (`:gray`, for
  example) but only functional schemes (`primary`, for example).
  `LabelComponent` is promoted to beta status.

  *Simon Taranto*

## 0.0.22

* Add view helpers to easily render Primer components.

    *Manuel Puyol*

* Add `TabContainer` and `TabNav` components.

    *Manuel Puyol*

* Promote `StateComponent` to beta.

    *Simon Taranto*

* **Breaking change**: Upgrade `BorderBoxComponent` to use Slots V2.

    *Manuel Puyol*

* **Breaking change**: Upgrade `StateComponent` to support functional colors. This change requires using [@primer/css-next](https://www.npmjs.com/package/@primer/css-next). The required changes will be upstreamed to @primer/css at a later date.

    *Simon Taranto*

* **Breaking change**: Upgrade `DetailsComponent` to use Slots V2.

    *Simon Taranto*

## 0.0.21

* **Breaking change**: Upgrade `FlashComponent` to use Slots V2.

    *Joel Hawksley, Simon Taranto*

* **Breaking change**: Upgrade `BlankslateComponent` to use Slots V2.

    *Manuel Puyol*

* **Breaking change**: Upgrade `TimelineItemComponent` to use Slots V2.

    *Manuel Puyol*

## 0.0.20

* Fix bug when empty string was passed to Classify.

    *Manuel Puyol*

## 0.0.19

* Add support for functional colors to `color` system argument.

    *Jake Shorty*

* Add `AvatarStack`, `Dropdown`, `Markdown` and `Menu` components.

    *Manuel Puyol*

* Deprecate `DropdownMenuComponent`.

    *Manuel Puyol*

* Fix `Avatar` bug when used with links.

    *Manuel Puyol*

* Add cache for common Primer values.

    *Blake Williams*

* Add support for `octicons_helper` v12.

    *Cole Bemis*

* Add support for `border: true` to apply the `border` class.

    *Simon Taranto*

* Promote `Avatar`, `Link`, and `Counter` components to beta.

    *Simon Taranto*

* **Breaking change**: Drop support for Ruby 2.4.

    *Simon Taranto*

## 0.0.18

* Add `border_radius` system argument.

    *Ash Guillaume*

* Add `animation` system argument.

    *Manuel Puyol*

* Add `Truncate`, `ButtonGroup` and `ButtonMarketing` components.

    *Manuel Puyol*

* Add `Tooltip` component.

    *Simon Taranto*

## 0.0.17

* Ensure all components support inline styles.

    *Joel Hawksley*

## 0.0.16

* Adding a `spinner` slot to the `BlankslateComponent` that uses the `SpinnerComponent` added in `0.0.10`.

    *Jon Rohan*

* Bumping node engine to version `15.x`

    *Jon Rohan*

## 0.0.15

* Add ability to disable `limit` on Counter.

    *Christian Giordano*

* Rename `v` system argument to `visibility`.

    *Joel Hawksley*

## 0.0.14

* Add functional colors to Label.

    *Joel Hawksley*

## 0.0.13

* Add support for `xl` breakpoint.

    *Joel Hawksley*

## 0.0.12

* Adds support for disabling inline box-sizing style for `SpinnerComponent` via style parameter `Primer::SpinnerComponent.new(style: nil)`.

    *Chris Wilson*

## 0.0.11

* Renames DetailsComponent::OVERLAY_DEFAULT to DetailsComponent::NO_OVERLAY to more correctly describe its value.

    *Justin Kenyon*

## 0.0.10

* Add SpinnerComponent

    *Cole Bemis*

## 0.0.9

* BREAKING CHANGE: OcticonComponent no longer accepts `class` parameter; use `classes` instead.

    *heynan0*

## 0.0.8

* Add support for border margins, such as: `border_top: 0`.

    *Natasha Umer*

* Add FlashComponent and OcticonComponent.

    *Joel Hawksley*

* BREAKING CHANGE: BlankslateComponent accepts `icon_size` instead of `icon_height`.

    *Joel Hawksley*

## 0.0.7

* Use `octicons_helper` v11.0.0.

    *Joel Hawksley*

## 0.0.6

* Updated the invalid class name error message

    *emplums*

* Updated README with testing instructions

    *emplums*

* Add large and spacious option to BlankslateComponent

    *simurai*

* Add option for `ButtonComponent` to render a `summary` tag

    *Manuel Puyol*

* BREAKING CHANGE: Changed `DetailsComponent` summary and body to be slots

    *Manuel Puyol*

## 0.0.5

* Add support for box_shadow
* Add components:
  * Popover

    *Sarah Vessels*

## 0.0.4

* Added support for mx: and my: :auto.

    *Christian Giordano*

* Added support for custom layout sizes.

    *Manuel Puyol*

## 0.0.3

* Add support for responsive `float` system argument.

    *Joel Hawksley*

* Add components:
  * Avatar
  * Blankslate

    *Manuel Puyol, Ben Emdon*

## 0.0.1

* Add initial gem configuration.

    *Manuel Puyol, Joel Hawksley*

* Add demo app and storybook to test

    *Manuel Puyol*

* Add Classify, FetchOrFallback and ClassName helpers

    *Manuel Puyol*

* Add components:
  * BorderBox
  * Box
  * Breadcrumb
  * Button
  * Counter
  * Details
  * Dropdown
  * Flex
  * FlexItem
  * Heading
  * Label
  * Layout
  * Link
  * ProgressBar
  * State
  * Subhead
  * Text
  * TimelineItem
  * UnderlineNav

    *Manuel Puyol*<|MERGE_RESOLUTION|>--- conflicted
+++ resolved
@@ -2,9 +2,6 @@
 
 ## main
 
-<<<<<<< HEAD
-* Create `CloseButton` and `HiddenTextExpander` components.
-=======
 * Add `block` flag to `ButtonComponent`.
 
     *Manuel Puyol*
@@ -13,8 +10,7 @@
 
     *Manuel Puyol*
 
-* Create `CloseButton` component.
->>>>>>> 0e9613d1
+* Create `CloseButton` and `HiddenTextExpander` component.
 
     *Manuel Puyol*
 
