# CHANGELOG

## main

<<<<<<< HEAD
* Add `TabContainer` and `TabNav` components.

    *Manuel Puyol*
=======
* **Breaking change**: Upgrade `StateComponent` to support functional colors. This change requires using [@primer/css-next](https://www.npmjs.com/package/@primer/css-next). The required changes will be upstreamed to @primer/css at a later date.
>>>>>>> d6bbdd10

## 0.0.21

* **Breaking change**: Upgrade `FlashComponent` to use Slots V2.

    *Joel Hawksley, Simon Taranto*

* **Breaking change**: Upgrade `BlankslateComponent` to use Slots V2.

    *Manuel Puyol*

* **Breaking change**: Upgrade `TimelineItemComponent` to use Slots V2.

    *Manuel Puyol*

## 0.0.20

* Fix bug when empty string was passed to Classify.

    *Manuel Puyol*

## 0.0.19

* Add support for functional colors to `color` system argument.

    *Jake Shorty*

* Add `AvatarStack`, `Dropdown`, `Markdown` and `Menu` components.

    *Manuel Puyol*

* Deprecate `DropdownMenuComponent`.

    *Manuel Puyol*

* Fix `Avatar` bug when used with links.

    *Manuel Puyol*

* Add cache for common Primer values.

    *Blake Williams*

* Add support for `octicons_helper` v12.

    *Cole Bemis*

* Add support for `border: true` to apply the `border` class.

    *Simon Taranto*

* Promote `Avatar`, `Link`, and `Counter` components to beta.

    *Simon Taranto*

* **Breaking change**: Drop support for Ruby 2.4.

    *Simon Taranto*

## 0.0.18

* Add `border_radius` system argument.

    *Ash Guillaume*

* Add `animation` system argument.

    *Manuel Puyol*

* Add `Truncate`, `ButtonGroup` and `ButtonMarketing` components.

    *Manuel Puyol*

* Add `Tooltip` component.

    *Simon Taranto*

## 0.0.17

* Ensure all components support inline styles.

    *Joel Hawksley*

## 0.0.16

* Adding a `spinner` slot to the `BlankslateComponent` that uses the `SpinnerComponent` added in `0.0.10`.

    *Jon Rohan*

* Bumping node engine to version `15.x`

    *Jon Rohan*

## 0.0.15

* Add ability to disable `limit` on Counter.

    *Christian Giordano*

* Rename `v` system argument to `visibility`.

    *Joel Hawksley*

## 0.0.14

* Add functional colors to Label.

    *Joel Hawksley*

## 0.0.13

* Add support for `xl` breakpoint.

    *Joel Hawksley*

## 0.0.12

* Adds support for disabling inline box-sizing style for `SpinnerComponent` via style parameter `Primer::SpinnerComponent.new(style: nil)`.

    *Chris Wilson*

## 0.0.11

* Renames DetailsComponent::OVERLAY_DEFAULT to DetailsComponent::NO_OVERLAY to more correctly describe its value.

    *Justin Kenyon*

## 0.0.10

* Add SpinnerComponent

    *Cole Bemis*

## 0.0.9

* BREAKING CHANGE: OcticonComponent no longer accepts `class` parameter; use `classes` instead.

    *heynan0*

## 0.0.8

* Add support for border margins, such as: `border_top: 0`.

    *Natasha Umer*

* Add FlashComponent and OcticonComponent.

    *Joel Hawksley*

* BREAKING CHANGE: BlankslateComponent accepts `icon_size` instead of `icon_height`.

    *Joel Hawksley*

## 0.0.7

* Use `octicons_helper` v11.0.0.

    *Joel Hawksley*

## 0.0.6

* Updated the invalid class name error message

    *emplums*

* Updated README with testing instructions

    *emplums*

* Add large and spacious option to BlankslateComponent

    *simurai*

* Add option for `ButtonComponent` to render a `summary` tag

    *Manuel Puyol*

* BREAKING CHANGE: Changed `DetailsComponent` summary and body to be slots

    *Manuel Puyol*

## 0.0.5

* Add support for box_shadow
* Add components:
  * Popover

    *Sarah Vessels*

## 0.0.4

* Added support for mx: and my: :auto.

    *Christian Giordano*

* Added support for custom layout sizes.

    *Manuel Puyol*

## 0.0.3

* Add support for responsive `float` system argument.

    *Joel Hawksley*

* Add components:
  * Avatar
  * Blankslate

    *Manuel Puyol, Ben Emdon*

## 0.0.1

* Add initial gem configuration.

    *Manuel Puyol, Joel Hawksley*

* Add demo app and storybook to test

    *Manuel Puyol*

* Add Classify, FetchOrFallback and ClassName helpers

    *Manuel Puyol*

* Add components:
  * BorderBox
  * Box
  * Breadcrumb
  * Button
  * Counter
  * Details
  * Dropdown
  * Flex
  * FlexItem
  * Heading
  * Label
  * Layout
  * Link
  * ProgressBar
  * State
  * Subhead
  * Text
  * TimelineItem
  * UnderlineNav

    *Manuel Puyol*<|MERGE_RESOLUTION|>--- conflicted
+++ resolved
@@ -2,13 +2,13 @@
 
 ## main
 
-<<<<<<< HEAD
 * Add `TabContainer` and `TabNav` components.
 
     *Manuel Puyol*
-=======
+
 * **Breaking change**: Upgrade `StateComponent` to support functional colors. This change requires using [@primer/css-next](https://www.npmjs.com/package/@primer/css-next). The required changes will be upstreamed to @primer/css at a later date.
->>>>>>> d6bbdd10
+
+    *Simon Taranto*
 
 ## 0.0.21
 
