--- conflicted
+++ resolved
@@ -112,13 +112,9 @@
       Primer::SubheadComponent,
       Primer::TextComponent,
       Primer::TimelineItemComponent,
-<<<<<<< HEAD
+      Primer::TooltipComponent,
       Primer::TruncateComponent,
       Primer::UnderlineNavComponent
-=======
-      Primer::TooltipComponent,
-      Primer::TruncateComponent
->>>>>>> 9d200c9a
     ]
 
     all_components = Primer::Component.descendants - [Primer::BaseComponent]
