--- conflicted
+++ resolved
@@ -134,11 +134,8 @@
     registry = YARD::RegistryStore.new
     registry.load!(".yardoc")
     components = [
-<<<<<<< HEAD
       Primer::ImageCrop,
-=======
       Primer::IconButton,
->>>>>>> ef6778a3
       Primer::AutoComplete,
       Primer::AutoComplete::Item,
       Primer::AvatarComponent,
