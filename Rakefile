--- conflicted
+++ resolved
@@ -127,11 +127,8 @@
       File.open("docs/content/components/#{short_name.downcase}.md", "w") do |f|
         f.puts("---")
         f.puts("title: #{short_name}")
-<<<<<<< HEAD
+        f.puts("status: #{component.status.to_s.capitalize}")
         f.puts("source: https://github.com/primer/view_components/tree/main/app/components/primer/#{component.to_s.demodulize.underscore}.rb")
-=======
-        f.puts("status: #{component.status.to_s.capitalize}")
->>>>>>> c16f0f2d
         f.puts("---")
         f.puts
         f.puts("<!-- Warning: AUTO-GENERATED file, do not edit. Add code comments to your Ruby instead <3 -->")
